--- conflicted
+++ resolved
@@ -494,13 +494,8 @@
         if (i == 2) {
           assert(valueArray.isEmpty)
         } else if (i == 3) {
-<<<<<<< HEAD
-          assert(valueArray != None)
-          assert(valueArray.get.size == valuesCount - 1)
-=======
           assert(valueArray.isDefined)
           assert(valueArray.get.length == valuesCount - 1)
->>>>>>> d9235140
           assert(!(valueArray.get contains 5.toLong))
         } else {
           assert(valueArray.isDefined)
