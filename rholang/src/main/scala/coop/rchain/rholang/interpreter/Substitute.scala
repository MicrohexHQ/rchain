package coop.rchain.rholang.interpreter

import cats.data.{Kleisli, ReaderT, StateT}
import cats.{Applicative, Apply, Monad}
import coop.rchain.models.Channel.ChannelInstance._
import coop.rchain.models.Expr.ExprInstance._
import coop.rchain.models.Var.VarInstance._
import coop.rchain.models._
import coop.rchain.rholang.interpreter.implicits._
import cats.data.Kleisli._
import cats.implicits._

trait Substitute[M[_], A] {
  def substitute(term: A): ReaderT[M, Env[Par], A]
}

object Substitute {

  def substitute[M[_], A](term: A)(implicit ev: Substitute[M, A]): Kleisli[M, Env[Par], A] =
    ev.substitute(term)

  def apply[M[_], A](implicit ev: Substitute[M, A]): Substitute[M, A] = ev

  def maybeSubstitute[M[+ _]: Applicative](term: Var): Kleisli[M, Env[Par], Either[Var, Par]] =
    Kleisli { (env: Env[Par]) =>
      term.varInstance match {
        case BoundVar(index) =>
          env.get(index) match {
            case Some(par) => Applicative[M].pure(Right(par))
            case None =>
              Applicative[M].pure(Left[Var, Par](BoundVar(index))) //scalac is not helping here
          }
        case _ => throw new Error(s"Illegal Substitution [$term]")
      }
    }

  def maybeSubstitute[M[_]: Applicative](term: EVar): Kleisli[M, Env[Par], Either[EVar, Par]] =
    maybeSubstitute[M](term.v.get).map {
      case Left(v)    => Left(EVar(v))
      case Right(par) => Right(par)
    }

  def maybeSubstitute[M[_]: Monad](term: Eval): Kleisli[M, Env[Par], Either[Eval, Par]] =
    term.channel.get.channelInstance match {
      case Quote(p) => substitutePar[M].substitute(p).map(Right(_))
      case ChanVar(v) =>
        maybeSubstitute[M](v).map {
          case Left(v)    => Left(Eval(ChanVar(v)))
          case Right(par) => Right(par)
        }
    }

  implicit def substituteQuote[M[_]: Monad]: Substitute[M, Quote] = new Substitute[M, Quote] {
    override def substitute(term: Quote): Kleisli[M, Env[Par], Quote] =
      substitutePar[M].substitute(term.value).map(Quote(_))
  }

  implicit def substituteBundle[M[_]: Monad]: Substitute[M, Bundle] = new Substitute[M, Bundle] {
    import BundleOps._

    override def substitute(term: Bundle): Kleisli[M, Env[Par], Bundle] =
      substitutePar[M].substitute(term.body.get).map { subBundle =>
        subBundle.singleBundle() match {
          case Some(value) => term.merge(value)
          case None        => term.copy(body = subBundle)
        }
      }
  }

  implicit def substituteChannel[M[_]: Monad]: Substitute[M, Channel] = new Substitute[M, Channel] {
    override def substitute(term: Channel): Kleisli[M, Env[Par], Channel] =
      for {
        env <- Kleisli.ask[M, Env[Par]]
        channelSubst <- term.channelInstance match {
                         case Quote(p) => substitutePar[M].substitute(p).map(Quote(_))
                         case ChanVar(v) =>
                           maybeSubstitute[M](v).map {
                             case Left(_v) => ChanVar(_v)
                             case Right(p) => Quote(p)
                           }
                       }
      } yield ChannelSortMatcher.sortMatch(channelSubst).term
  }

  implicit def substitutePar[M[_]: Monad]: Substitute[M, Par] = new Substitute[M, Par] {
    def subExp(exprs: Seq[Expr]): Kleisli[M, Env[Par], Par] =
      exprs.toList.foldM(VectorPar()) { (par, expr) =>
        expr.exprInstance match {
          case EVarBody(e @ EVar(_)) =>
            maybeSubstitute[M](e).map {
              case Left(_e)    => par.prepend(_e)
              case Right(_par) => _par ++ par
            }
          case _ => substituteExpr[M].substitute(expr).map(par.prepend(_))
        }
      }

    def subEval(evals: Seq[Eval]): Kleisli[M, Env[Par], Par] =
      evals.toList.foldM(VectorPar()) { (par, eval) =>
        maybeSubstitute[M](eval).map {
          case Left(plainEval)   => par.prepend(plainEval)
          case Right(droppedPar) => droppedPar ++ par
        }
      }

    implicit override def substitute(term: Par): Kleisli[M, Env[Par], Par] =
      for {
        env            <- Kleisli.ask[M, Env[Par]]
        exprs          <- subExp(term.exprs)
        evals          <- subEval(term.evals)
        sends          <- term.sends.toList.traverse(substituteSend[M].substitute(_))
        bundles        <- term.bundles.toList.traverse(substituteBundle[M].substitute(_))
        receives       <- term.receives.toList.traverse(substituteReceive[M].substitute(_))
        news           <- term.news.toList.traverse(substituteNew[M].substitute(_))
        matches        <- term.matches.toList.traverse(substituteMatch[M].substitute(_))
        locallyFree    = term.locallyFree.until(env.shift)
        connectiveUsed = term.connectiveUsed
      } yield
        exprs ++
          evals ++
          Par(
            exprs = Nil,
            evals = Nil,
            sends = sends,
            bundles = bundles,
            receives = receives,
            news = news,
            matches = matches,
            ids = term.ids,
            locallyFree = locallyFree,
            connectiveUsed = connectiveUsed
          )
  }

  implicit def substituteSend[M[_]: Monad]: Substitute[M, Send] = new Substitute[M, Send] {
    override def substitute(term: Send): Kleisli[M, Env[Par], Send] = Kleisli { implicit env =>
      (for {
        channelsSub <- substituteChannel[M].substitute(term.chan.get)
        parsSub     <- term.data.toList.traverse(substitutePar[M].substitute(_))
      } yield
        Send(
          chan = channelsSub,
          data = parsSub,
          persistent = term.persistent,
          locallyFree = term.locallyFree.until(env.shift),
          connectiveUsed = term.connectiveUsed
        )).map(SendSortMatcher.sortMatch(_)).map(_.term).run(env)
    }
  }

  implicit def substituteReceive[M[_]: Monad]: Substitute[M, Receive] = new Substitute[M, Receive] {
    override def substitute(term: Receive): Kleisli[M, Env[Par], Receive] =
      for {
        env <- Kleisli.ask[M, Env[Par]]
        bindsSub <- term.binds.toList.traverse {
                     case ReceiveBind(xs, Some(chan), rem, freeCount) =>
                       substituteChannel[M].substitute(chan).map { (subChannel: Channel) =>
                         ReceiveBind(xs, subChannel, rem, freeCount)
                       }
                   }
        bodySub <- Kleisli.liftF(
                    substitutePar[M].substitute(term.body.get)(env.shift(term.bindCount)))
      } yield
        Receive(
          binds = bindsSub,
          body = bodySub,
          persistent = term.persistent,
          bindCount = term.bindCount,
          locallyFree = term.locallyFree.until(env.shift),
          connectiveUsed = term.connectiveUsed
        )
<<<<<<< HEAD
  }

  implicit def substituteNew[M[_]: Monad]: Substitute[M, New] = new Substitute[M, New] {
    override def substitute(term: New): Kleisli[M, Env[Par], New] = Kleisli { env =>
      substitutePar[M].substitute(term.p.get)(env.shift(term.bindCount)).map { parSub =>
        NewSortMatcher
          .sortMatch(New(term.bindCount, parSub, term.locallyFree.until(env.shift)))
          .term
      }
    }
  }

  implicit def substituteMatch[M[_]: Monad]: Substitute[M, Match] = new Substitute[M, Match] {
    override def substitute(term: Match): Kleisli[M, Env[Par], Match] =
      for {
        env       <- Kleisli.ask[M, Env[Par]]
        targetSub <- substitutePar[M].substitute(term.target.get)
        casesSub <- Kleisli.lift(term.cases.toList.traverse {
                     case MatchCase(_case, Some(_par), freeCount) =>
                       substitutePar[M].substitute(_par)(env.shift(freeCount)).map { par =>
                         MatchCase(_case, par)
                       }
                   })
      } yield
        MatchSortMatcher
          .sortMatch(
            Match(targetSub, casesSub, term.locallyFree.until(env.shift), term.connectiveUsed))
          .term
  }

  implicit def substituteExpr[M[_]: Monad]: Substitute[M, Expr] = new Substitute[M, Expr] {
    override def substitute(term: Expr): Kleisli[M, Env[Par], Expr] =
      term.exprInstance match {
        case ENotBody(ENot(par)) => substitutePar[M].substitute(par.get).map(ENot(_))
        case ENegBody(ENeg(par)) => substitutePar[M].substitute(par.get).map(ENeg(_))
        case EMultBody(EMult(par1, par2)) =>
          for {
            p1 <- substitutePar[M].substitute(par1.get)
            p2 <- substitutePar[M].substitute(par2.get)
          } yield EMult(p1, p2)
        case EDivBody(EDiv(par1, par2)) =>
          for {
            p1 <- substitutePar[M].substitute(par1.get)
            p2 <- substitutePar[M].substitute(par2.get)
          } yield EDiv(p1, p2)
        case EPlusBody(EPlus(par1, par2)) =>
          for {
            p1 <- substitutePar[M].substitute(par1.get)
            p2 <- substitutePar[M].substitute(par2.get)
          } yield EPlus(p1, p2)
        case EMinusBody(EMinus(par1, par2)) =>
          for {
            p1 <- substitutePar[M].substitute(par1.get)
            p2 <- substitutePar[M].substitute(par2.get)
          } yield EMinus(p1, p2)
        case ELtBody(ELt(par1, par2)) =>
          for {
            p1 <- substitutePar[M].substitute(par1.get)
            p2 <- substitutePar[M].substitute(par2.get)
          } yield ELt(p1, p2)
        case ELteBody(ELte(par1, par2)) =>
          for {
            p1 <- substitutePar[M].substitute(par1.get)
            p2 <- substitutePar[M].substitute(par2.get)
          } yield ELte(p1, p2)
        case EGtBody(EGt(par1, par2)) =>
          for {
            p1 <- substitutePar[M].substitute(par1.get)
            p2 <- substitutePar[M].substitute(par2.get)
          } yield EGt(p1, p2)
        case EGteBody(EGte(par1, par2)) =>
          for {
            p1 <- substitutePar[M].substitute(par1.get)
            p2 <- substitutePar[M].substitute(par2.get)
          } yield EGte(p1, p2)
        case EEqBody(EEq(par1, par2)) =>
          for {
            p1 <- substitutePar[M].substitute(par1.get)
            p2 <- substitutePar[M].substitute(par2.get)
          } yield EEq(p1, p2)
        case ENeqBody(ENeq(par1, par2)) =>
          for {
            p1 <- substitutePar[M].substitute(par1.get)
            p2 <- substitutePar[M].substitute(par2.get)
          } yield ENeq(p1, p2)
        case EAndBody(EAnd(par1, par2)) =>
          for {
            p1 <- substitutePar[M].substitute(par1.get)
            p2 <- substitutePar[M].substitute(par2.get)
          } yield EAnd(p1, p2)
        case EOrBody(EOr(par1, par2)) =>
          for {
            p1 <- substitutePar[M].substitute(par1.get)
            p2 <- substitutePar[M].substitute(par2.get)
          } yield EOr(p1, p2)
        case EListBody(EList(ps, locallyFree, connectiveUsed, rem)) =>
          for {
            env <- Kleisli.ask[M, Env[Par]]
            pss <- ps.toList
                    .traverse(substitutePar[M].substitute(_))
            newLocallyFree = locallyFree.until(env.shift)
          } yield Expr(exprInstance = EListBody(EList(pss, newLocallyFree, connectiveUsed, rem)))

        case ETupleBody(ETuple(ps, locallyFree, connectiveUsed)) =>
          for {
            env <- Kleisli.ask[M, Env[Par]]
            pss <- ps.toList
                    .traverse(substitutePar[M].substitute(_))
            newLocallyFree = locallyFree.until(env.shift)
          } yield Expr(exprInstance = ETupleBody(ETuple(pss, newLocallyFree, connectiveUsed)))

        case ESetBody(ESet(ps, locallyFree, connectiveUsed)) =>
          for {
            env <- Kleisli.ask[M, Env[Par]]
            pss <- ps.toList
                    .traverse(substitutePar[M].substitute(_))
            newLocallyFree = locallyFree.until(env.shift)
          } yield Expr(exprInstance = ESetBody(ESet(pss, newLocallyFree, connectiveUsed)))

        case EMapBody(EMap(kvs, locallyFree, connectiveUsed)) =>
          for {
            env <- Kleisli.ask[M, Env[Par]]
            kvps <- kvs.toList
                     .traverse {
                       case KeyValuePair(p1, p2) =>
                         for {
                           pk1 <- substitutePar[M].substitute(p1.get)
                           pk2 <- substitutePar[M].substitute(p2.get)
                         } yield KeyValuePair(pk1, pk2)
                     }
            newLocallyFree = locallyFree.until(env.shift)
          } yield Expr(exprInstance = EMapBody(EMap(kvps, newLocallyFree, connectiveUsed)))
        case g @ _ => Kleisli.pure(term)
      }
  }
=======
      )
      .term

  def substitute(term: New)(implicit env: Env[Par]): New =
    NewSortMatcher
      .sortMatch(
        New(term.bindCount,
            substitute(term.p.get)(env.shift(term.bindCount)),
            term.locallyFree.until(env.shift))
      )
      .term

  def substitute(term: Match)(implicit env: Env[Par]): Match =
    MatchSortMatcher
      .sortMatch(
        Match(
          target = substitute(term.target.get),
          term.cases.map({
            case MatchCase(_case, Some(par), freeCount) =>
              MatchCase(_case, substitute(par)(env.shift(freeCount)), freeCount)
          }),
          term.locallyFree.until(env.shift),
          term.connectiveUsed
        )
      )
      .term

  def substitute(exp: Expr)(implicit env: Env[Par]): Expr =
    ExprSortMatcher
      .sortMatch(
        exp.exprInstance match {
          case ENotBody(ENot(par))            => ENot(substitute(par.get))
          case ENegBody(ENeg(par))            => ENeg(substitute(par.get))
          case EMultBody(EMult(par1, par2))   => EMult(substitute(par1.get), substitute(par2.get))
          case EDivBody(EDiv(par1, par2))     => EDiv(substitute(par1.get), substitute(par2.get))
          case EPlusBody(EPlus(par1, par2))   => EPlus(substitute(par1.get), substitute(par2.get))
          case EMinusBody(EMinus(par1, par2)) => EMinus(substitute(par1.get), substitute(par2.get))
          case ELtBody(ELt(par1, par2))       => ELt(substitute(par1.get), substitute(par2.get))
          case ELteBody(ELte(par1, par2))     => ELte(substitute(par1.get), substitute(par2.get))
          case EGtBody(EGt(par1, par2))       => EGt(substitute(par1.get), substitute(par2.get))
          case EGteBody(EGte(par1, par2))     => EGte(substitute(par1.get), substitute(par2.get))
          case EEqBody(EEq(par1, par2))       => EEq(substitute(par1.get), substitute(par2.get))
          case ENeqBody(ENeq(par1, par2))     => ENeq(substitute(par1.get), substitute(par2.get))
          case EAndBody(EAnd(par1, par2))     => EAnd(substitute(par1.get), substitute(par2.get))
          case EOrBody(EOr(par1, par2))       => EOr(substitute(par1.get), substitute(par2.get))
          case EListBody(EList(ps, locallyFree, connectiveUsed, rem)) =>
            val _ps = for { par <- ps } yield {
              substitute(par.get)
            }
            val newLocallyFree = locallyFree.until(env.shift)
            Expr(exprInstance = EListBody(EList(_ps, newLocallyFree, connectiveUsed, rem)))
          case ETupleBody(ETuple(ps, locallyFree, connectiveUsed)) =>
            val _ps = for { par <- ps } yield {
              substitute(par.get)
            }
            val newLocallyFree = locallyFree.until(env.shift)
            Expr(exprInstance = ETupleBody(ETuple(_ps, newLocallyFree, connectiveUsed)))
          case ESetBody(ESet(ps, locallyFree, connectiveUsed)) =>
            val _ps = for { par <- ps } yield {
              substitute(par.get)
            }
            val newLocallyFree = locallyFree.until(env.shift)
            Expr(exprInstance = ESetBody(ESet(_ps, newLocallyFree, connectiveUsed)))
          case EMapBody(EMap(kvs, locallyFree, connectiveUsed)) =>
            val _ps = for { KeyValuePair(p1, p2) <- kvs } yield {
              KeyValuePair(substitute(p1.get), substitute(p2.get))
            }
            val newLocallyFree = locallyFree.until(env.shift)
            Expr(exprInstance = EMapBody(EMap(_ps, newLocallyFree, connectiveUsed)))
          case g @ _ => exp
        }
      )
      .term
>>>>>>> d9fcc706
}<|MERGE_RESOLUTION|>--- conflicted
+++ resolved
@@ -169,7 +169,6 @@
           locallyFree = term.locallyFree.until(env.shift),
           connectiveUsed = term.connectiveUsed
         )
-<<<<<<< HEAD
   }
 
   implicit def substituteNew[M[_]: Monad]: Substitute[M, New] = new Substitute[M, New] {
@@ -190,7 +189,7 @@
         casesSub <- Kleisli.lift(term.cases.toList.traverse {
                      case MatchCase(_case, Some(_par), freeCount) =>
                        substitutePar[M].substitute(_par)(env.shift(freeCount)).map { par =>
-                         MatchCase(_case, par)
+                         MatchCase(_case, par, freeCount)
                        }
                    })
       } yield
@@ -305,79 +304,4 @@
         case g @ _ => Kleisli.pure(term)
       }
   }
-=======
-      )
-      .term
-
-  def substitute(term: New)(implicit env: Env[Par]): New =
-    NewSortMatcher
-      .sortMatch(
-        New(term.bindCount,
-            substitute(term.p.get)(env.shift(term.bindCount)),
-            term.locallyFree.until(env.shift))
-      )
-      .term
-
-  def substitute(term: Match)(implicit env: Env[Par]): Match =
-    MatchSortMatcher
-      .sortMatch(
-        Match(
-          target = substitute(term.target.get),
-          term.cases.map({
-            case MatchCase(_case, Some(par), freeCount) =>
-              MatchCase(_case, substitute(par)(env.shift(freeCount)), freeCount)
-          }),
-          term.locallyFree.until(env.shift),
-          term.connectiveUsed
-        )
-      )
-      .term
-
-  def substitute(exp: Expr)(implicit env: Env[Par]): Expr =
-    ExprSortMatcher
-      .sortMatch(
-        exp.exprInstance match {
-          case ENotBody(ENot(par))            => ENot(substitute(par.get))
-          case ENegBody(ENeg(par))            => ENeg(substitute(par.get))
-          case EMultBody(EMult(par1, par2))   => EMult(substitute(par1.get), substitute(par2.get))
-          case EDivBody(EDiv(par1, par2))     => EDiv(substitute(par1.get), substitute(par2.get))
-          case EPlusBody(EPlus(par1, par2))   => EPlus(substitute(par1.get), substitute(par2.get))
-          case EMinusBody(EMinus(par1, par2)) => EMinus(substitute(par1.get), substitute(par2.get))
-          case ELtBody(ELt(par1, par2))       => ELt(substitute(par1.get), substitute(par2.get))
-          case ELteBody(ELte(par1, par2))     => ELte(substitute(par1.get), substitute(par2.get))
-          case EGtBody(EGt(par1, par2))       => EGt(substitute(par1.get), substitute(par2.get))
-          case EGteBody(EGte(par1, par2))     => EGte(substitute(par1.get), substitute(par2.get))
-          case EEqBody(EEq(par1, par2))       => EEq(substitute(par1.get), substitute(par2.get))
-          case ENeqBody(ENeq(par1, par2))     => ENeq(substitute(par1.get), substitute(par2.get))
-          case EAndBody(EAnd(par1, par2))     => EAnd(substitute(par1.get), substitute(par2.get))
-          case EOrBody(EOr(par1, par2))       => EOr(substitute(par1.get), substitute(par2.get))
-          case EListBody(EList(ps, locallyFree, connectiveUsed, rem)) =>
-            val _ps = for { par <- ps } yield {
-              substitute(par.get)
-            }
-            val newLocallyFree = locallyFree.until(env.shift)
-            Expr(exprInstance = EListBody(EList(_ps, newLocallyFree, connectiveUsed, rem)))
-          case ETupleBody(ETuple(ps, locallyFree, connectiveUsed)) =>
-            val _ps = for { par <- ps } yield {
-              substitute(par.get)
-            }
-            val newLocallyFree = locallyFree.until(env.shift)
-            Expr(exprInstance = ETupleBody(ETuple(_ps, newLocallyFree, connectiveUsed)))
-          case ESetBody(ESet(ps, locallyFree, connectiveUsed)) =>
-            val _ps = for { par <- ps } yield {
-              substitute(par.get)
-            }
-            val newLocallyFree = locallyFree.until(env.shift)
-            Expr(exprInstance = ESetBody(ESet(_ps, newLocallyFree, connectiveUsed)))
-          case EMapBody(EMap(kvs, locallyFree, connectiveUsed)) =>
-            val _ps = for { KeyValuePair(p1, p2) <- kvs } yield {
-              KeyValuePair(substitute(p1.get), substitute(p2.get))
-            }
-            val newLocallyFree = locallyFree.until(env.shift)
-            Expr(exprInstance = EMapBody(EMap(_ps, newLocallyFree, connectiveUsed)))
-          case g @ _ => exp
-        }
-      )
-      .term
->>>>>>> d9fcc706
 }