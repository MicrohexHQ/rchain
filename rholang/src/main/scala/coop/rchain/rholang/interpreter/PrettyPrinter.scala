--- conflicted
+++ resolved
@@ -55,16 +55,10 @@
         (buildString(p1) + " < " + buildString(p2)).wrapWithBraces
       case ELteBody(ELte(p1, p2)) =>
         (buildString(p1) + " <= " + buildString(p2)).wrapWithBraces
-<<<<<<< HEAD
       case EMatchesBody(EMatches(target, pattern)) =>
         (buildString(target) + " matches " + buildString(pattern)).wrapWithBraces
-
-      case EListBody(EList(s, _, _, _)) =>
-        "[" + buildSeq(s) + "]"
-=======
       case EListBody(EList(s, _, _, remainderO)) =>
         "[" + buildSeq(s) ++ remainderO.fold("")(v => "..." + buildString(v)) + "]"
->>>>>>> 6ef1f6d0
       case ETupleBody(ETuple(s, _, _)) =>
         "(" + buildSeq(s) + ")"
       case ESetBody(ParSet(pars, _, _)) =>
