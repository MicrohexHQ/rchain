--- conflicted
+++ resolved
@@ -8,15 +8,11 @@
 import coop.rchain.models.Expr.ExprInstance.{GBool, GByteArray}
 import coop.rchain.models._
 import coop.rchain.models.rholang.implicits._
-<<<<<<< HEAD
 import coop.rchain.rholang.interpreter.storage.implicits._
-import coop.rchain.rspace.pure.PureRSpace
 import coop.rchain.rspace.{ISpace, IStore}
-=======
 import coop.rchain.rholang.interpreter.Runtime.RhoISpace
 import coop.rchain.rholang.interpreter.errors.OutOfPhlogistonsError
 import coop.rchain.rholang.interpreter.storage.implicits._
->>>>>>> 3f6d04c1
 import monix.eval.Task
 
 import scala.util.Try
@@ -30,9 +26,8 @@
       Task.now(Console.println(prettyPrinter.buildString(arg)))
   }
 
-  private implicit class ProduceOps(
-      res: Id[
-        Either[OutOfPhlogistonsError.type, Option[(TaggedContinuation, Seq[ListChannelWithRandom])]]]) {
+  private implicit class ProduceOps(res: Id[
+    Either[OutOfPhlogistonsError.type, Option[(TaggedContinuation, Seq[ListChannelWithRandom])]]]) {
     def foldResult(
         dispatcher: Dispatch[Task, ListChannelWithRandom, TaggedContinuation]): Task[Unit] =
       res.fold(err => Task.raiseError(OutOfPhlogistonsError), _.fold(Task.unit) {
@@ -40,27 +35,6 @@
       })
   }
 
-<<<<<<< HEAD
-  def stdoutAck(space: PureRSpace[Task,
-                                  Channel,
-                                  BindPattern,
-                                  ListChannelWithRandom,
-                                  ListChannelWithRandom,
-                                  TaggedContinuation],
-                dispatcher: Dispatch[Task, ListChannelWithRandom, TaggedContinuation])
-    : Seq[ListChannelWithRandom] => Task[Unit] = {
-    case Seq(ListChannelWithRandom(Seq(arg, ack), rand, cost)) =>
-      Task(Console.println(prettyPrinter.buildString(arg))).flatMap { (_: Unit) =>
-        for {
-          result <- space.produce(
-                     ack,
-                     ListChannelWithRandom(Seq(Channel(Quote(Par.defaultInstance))), rand, cost),
-                     false)
-          _ <- result.fold(Task.unit) {
-                case (cont, channels) => _dispatch(dispatcher)(cont, channels)
-              }
-        } yield Task.unit
-=======
   def stdoutAck(space: RhoISpace,
                 dispatcher: Dispatch[Task, ListChannelWithRandom, TaggedContinuation])
     : Seq[ListChannelWithRandom] => Task[Unit] = {
@@ -71,7 +45,6 @@
                    ListChannelWithRandom(Seq(Channel(Quote(Par.defaultInstance))), rand, cost),
                    false)
           .foldResult(dispatcher)
->>>>>>> 3f6d04c1
       }
   }
 
@@ -80,27 +53,6 @@
       Task.now(Console.err.println(prettyPrinter.buildString(arg)))
   }
 
-<<<<<<< HEAD
-  def stderrAck(space: PureRSpace[Task,
-                                  Channel,
-                                  BindPattern,
-                                  ListChannelWithRandom,
-                                  ListChannelWithRandom,
-                                  TaggedContinuation],
-                dispatcher: Dispatch[Task, ListChannelWithRandom, TaggedContinuation])
-    : Seq[ListChannelWithRandom] => Task[Unit] = {
-    case Seq(ListChannelWithRandom(Seq(arg, ack), rand, cost)) =>
-      Task(Console.err.println(prettyPrinter.buildString(arg))).flatMap { (_: Unit) =>
-        for {
-          result <- space.produce(
-                     ack,
-                     ListChannelWithRandom(Seq(Channel(Quote(Par.defaultInstance))), rand, cost),
-                     false)
-          _ <- result.fold(Task.unit) {
-                case (cont, channels) => _dispatch(dispatcher)(cont, channels)
-              }
-        } yield Task.unit
-=======
   def stderrAck(space: RhoISpace,
                 dispatcher: Dispatch[Task, ListChannelWithRandom, TaggedContinuation])
     : Seq[ListChannelWithRandom] => Task[Unit] = {
@@ -111,7 +63,6 @@
                    ListChannelWithRandom(Seq(Channel(Quote(Par.defaultInstance))), rand, cost),
                    false)
           .foldResult(dispatcher)
->>>>>>> 3f6d04c1
       }
   }
 
@@ -129,16 +80,7 @@
 
   //  The following methods will be made available to contract authors.
 
-<<<<<<< HEAD
-  def secp256k1Verify(space: PureRSpace[Task,
-                                        Channel,
-                                        BindPattern,
-                                        ListChannelWithRandom,
-                                        ListChannelWithRandom,
-                                        TaggedContinuation],
-=======
   def secp256k1Verify(space: RhoISpace,
->>>>>>> 3f6d04c1
                       dispatcher: Dispatch[Task, ListChannelWithRandom, TaggedContinuation])
     : Seq[ListChannelWithRandom] => Task[Unit] = {
     case Seq(
@@ -146,26 +88,6 @@
                               rand,
                               cost)) =>
       Task.fromTry(Try(Secp256k1.verify(data, signature, pub))).flatMap { verified =>
-<<<<<<< HEAD
-        for {
-          result <- space.produce(
-                     ack,
-                     ListChannelWithRandom(Seq(Channel(Quote(Expr(GBool(verified))))), rand, cost),
-                     false)
-          _ <- result.fold(Task.unit) {
-                case (cont, channels) => _dispatch(dispatcher)(cont, channels)
-              }
-        } yield Task.unit
-      }
-  }
-
-  def ed25519Verify(space: PureRSpace[Task,
-                                      Channel,
-                                      BindPattern,
-                                      ListChannelWithRandom,
-                                      ListChannelWithRandom,
-                                      TaggedContinuation],
-=======
         space
           .produce(ack,
                    ListChannelWithRandom(Seq(Channel(Quote(Expr(GBool(verified))))), rand, cost),
@@ -175,7 +97,6 @@
   }
 
   def ed25519Verify(space: RhoISpace,
->>>>>>> 3f6d04c1
                     dispatcher: Dispatch[Task, ListChannelWithRandom, TaggedContinuation])
     : Seq[ListChannelWithRandom] => Task[Unit] = {
     case Seq(
@@ -183,57 +104,22 @@
                               rand,
                               cost)) =>
       Task.fromTry(Try(Ed25519.verify(data, signature, pub))).flatMap { verified =>
-<<<<<<< HEAD
-        for {
-          result <- space.produce(
-                     ack,
-                     ListChannelWithRandom(Seq(Channel(Quote(Expr(GBool(verified))))), rand, cost),
-                     false)
-          _ <- result.fold(Task.unit) {
-                case (cont, channels) => _dispatch(dispatcher)(cont, channels)
-              }
-        } yield Task.unit
-=======
         space
           .produce(ack,
                    ListChannelWithRandom(Seq(Channel(Quote(Expr(GBool(verified))))), rand, cost),
                    false)
           .foldResult(dispatcher)
->>>>>>> 3f6d04c1
       }
     case _ =>
       illegalArgumentException(
         "ed25519Verify expects data, signature and public key (all as byte arrays) and ack channel as arguments")
   }
 
-<<<<<<< HEAD
-  def sha256Hash(space: PureRSpace[Task,
-                                   Channel,
-                                   BindPattern,
-                                   ListChannelWithRandom,
-                                   ListChannelWithRandom,
-                                   TaggedContinuation],
-=======
   def sha256Hash(space: RhoISpace,
->>>>>>> 3f6d04c1
                  dispatcher: Dispatch[Task, ListChannelWithRandom, TaggedContinuation])
     : Seq[ListChannelWithRandom] => Task[Unit] = {
     case Seq(ListChannelWithRandom(Seq(IsByteArray(input), ack), rand, cost)) =>
       Task.fromTry(Try(Sha256.hash(input))).flatMap { hash =>
-<<<<<<< HEAD
-        for {
-          result <- space.produce(
-                     ack,
-                     ListChannelWithRandom(
-                       Seq(Channel(Quote(Expr(GByteArray(ByteString.copyFrom(hash)))))),
-                       rand,
-                       cost),
-                     false)
-          _ <- result.fold(Task.unit) {
-                case (cont, channels) => _dispatch(dispatcher)(cont, channels)
-              }
-        } yield Task.unit
-=======
         space
           .produce(
             ack,
@@ -242,40 +128,16 @@
                                   cost),
             false)
           .foldResult(dispatcher)
->>>>>>> 3f6d04c1
       }
     case _ =>
       illegalArgumentException("sha256Hash expects byte array and return channel as arguments")
   }
 
-<<<<<<< HEAD
-  def keccak256Hash(space: PureRSpace[Task,
-                                      Channel,
-                                      BindPattern,
-                                      ListChannelWithRandom,
-                                      ListChannelWithRandom,
-                                      TaggedContinuation],
-=======
   def keccak256Hash(space: RhoISpace,
->>>>>>> 3f6d04c1
                     dispatcher: Dispatch[Task, ListChannelWithRandom, TaggedContinuation])
     : Seq[ListChannelWithRandom] => Task[Unit] = {
     case Seq(ListChannelWithRandom(Seq(IsByteArray(input), ack), rand, cost)) =>
       Task.fromTry(Try(Keccak256.hash(input))).flatMap { hash =>
-<<<<<<< HEAD
-        for {
-          result <- space.produce(
-                     ack,
-                     ListChannelWithRandom(
-                       Seq(Channel(Quote(Expr(GByteArray(ByteString.copyFrom(hash)))))),
-                       rand,
-                       cost),
-                     false)
-          _ <- result.fold(Task.unit) {
-                case (cont, channels) => _dispatch(dispatcher)(cont, channels)
-              }
-        } yield Task.unit
-=======
         space
           .produce(
             ack,
@@ -284,40 +146,16 @@
                                   cost),
             false)
           .foldResult(dispatcher)
->>>>>>> 3f6d04c1
       }
     case _ =>
       illegalArgumentException("keccak256Hash expects byte array and return channel as arguments")
   }
 
-<<<<<<< HEAD
-  def blake2b256Hash(space: PureRSpace[Task,
-                                       Channel,
-                                       BindPattern,
-                                       ListChannelWithRandom,
-                                       ListChannelWithRandom,
-                                       TaggedContinuation],
-=======
   def blake2b256Hash(space: RhoISpace,
->>>>>>> 3f6d04c1
                      dispatcher: Dispatch[Task, ListChannelWithRandom, TaggedContinuation])
     : Seq[ListChannelWithRandom] => Task[Unit] = {
     case Seq(ListChannelWithRandom(Seq(IsByteArray(input), ack), rand, cost)) =>
       Task.fromTry(Try(Blake2b256.hash(input))).flatMap { hash =>
-<<<<<<< HEAD
-        for {
-          result <- space.produce(
-                     ack,
-                     ListChannelWithRandom(
-                       Seq(Channel(Quote(Expr(GByteArray(ByteString.copyFrom(hash)))))),
-                       rand,
-                       cost),
-                     false)
-          _ <- result.fold(Task.unit) {
-                case (cont, channels) => _dispatch(dispatcher)(cont, channels)
-              }
-        } yield Task.unit
-=======
         space
           .produce(
             ack,
@@ -326,7 +164,6 @@
                                   cost),
             false)
           .foldResult(dispatcher)
->>>>>>> 3f6d04c1
       }
     case _ =>
       illegalArgumentException("blake2b256Hash expects byte array and return channel as arguments")
