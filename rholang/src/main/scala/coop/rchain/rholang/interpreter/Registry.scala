package coop.rchain.rholang.interpreter

import cats.effect.Sync
import cats.implicits._
import com.google.protobuf.ByteString
import com.google.protobuf.ByteString.ByteIterator
import coop.rchain.crypto.codec.Base16
import coop.rchain.crypto.hash.{Blake2b256, Blake2b512Random}
import coop.rchain.crypto.signatures.{Ed25519, Secp256k1}
import coop.rchain.models.Expr.ExprInstance._
import coop.rchain.models.TaggedContinuation.TaggedCont.ScalaBodyRef
import coop.rchain.models.Var.VarInstance.FreeVar
import coop.rchain.models._
import coop.rchain.models.rholang.implicits._
import coop.rchain.rholang.interpreter.Registry.FixedRefs._
import coop.rchain.rholang.interpreter.storage.implicits._
import org.lightningj.util.ZBase32

import scala.annotation.tailrec
import scala.collection.immutable.Seq
import scala.collection.{Seq => RootSeq}
import scala.concurrent.Await
import scala.concurrent.duration._

/**
  * Registry implements a radix tree for public lookup of one-sided bundles.
  * The radix tree is implemented as follows:
  * Nodes are maps.
  * The keys in the map are byte arrays of length [0, 1]
  * The values in the map are tuples:
  * (tag, edgeAdditional, data)
  * tag:
  * if tag is 0, it is a terminal edge (We absorb leaf nodes into their parent)
  * if tag is 1, data is a name where another map can be read.
  * edgeAdditional:
  * this is a bytestring that stores any additional edge labeling in the radix tree.
  * data:
  * if tag is 0, this is the stored data.
  * if tag is 1, this is a name where the process recurs.
  */
trait Registry[F[_]] {

  def testInstall(): F[Unit]

  def lookup(args: RootSeq[ListParWithRandomAndPhlos]): F[Unit]

  def lookupCallback(args: RootSeq[ListParWithRandomAndPhlos]): F[Unit]

  def insert(args: RootSeq[ListParWithRandomAndPhlos]): F[Unit]

  def insertCallback(args: RootSeq[ListParWithRandomAndPhlos]): F[Unit]

<<<<<<< HEAD
  def nonceInsertCallback(args: RootSeq[ListParWithRandom]): F[Unit]

  def delete(args: RootSeq[ListParWithRandom]): F[Unit]
=======
  def delete(args: RootSeq[ListParWithRandomAndPhlos]): F[Unit]
>>>>>>> 24e1a277

  def deleteRootCallback(args: RootSeq[ListParWithRandomAndPhlos]): F[Unit]

  def deleteCallback(args: RootSeq[ListParWithRandomAndPhlos]): F[Unit]

  def publicLookup(args: RootSeq[ListParWithRandomAndPhlos]): F[Unit]

  def publicRegisterRandom(args: RootSeq[ListParWithRandomAndPhlos]): F[Unit]

<<<<<<< HEAD
  def publicRegisterInsertCallback(args: RootSeq[ListParWithRandom]): F[Unit]

  def publicRegisterSigned(args: RootSeq[ListParWithRandom]): F[Unit]
=======
  def publicRegisterInsertCallback(args: RootSeq[ListParWithRandomAndPhlos]): F[Unit]
>>>>>>> 24e1a277
}

class RegistryImpl[F[_]](
    private val space: Runtime.RhoPureSpace[F],
    private val dispatcher: Runtime.RhoDispatch[F]
)(implicit F: Sync[F])
    extends Registry[F] {

  import Registry._
  private def commonPrefix(b1: ByteString, b2: ByteString): ByteString = {
    val prefixOut = ByteString.newOutput()
    @tailrec
    def loop(it1: ByteIterator, it2: ByteIterator): ByteString =
      if (!it1.hasNext || !it2.hasNext) {
        prefixOut.toByteString
      } else {
        val b: Byte = it1.nextByte
        if (it2.nextByte == b) {
          prefixOut.write(b.toInt)
          loop(it1, it2)
        } else {
          prefixOut.toByteString()
        }
      }
    loop(b1.iterator, b2.iterator)
  }

  private def safeUncons(b: ByteString): (ByteString, ByteString) = {
    val head = if (b.isEmpty()) b else b.substring(0, 1)
    val tail = if (b.isEmpty()) b else b.substring(1)
    (head, tail)
  }

  private val lookupPatterns = List(
    BindPattern(
      Seq(
        Par(exprs = Seq(EVar(FreeVar(0))), connectiveUsed = true),
        Par(exprs = Seq(EVar(FreeVar(1))), connectiveUsed = true)
      ),
      freeCount = 2
    )
  )
  // Testing only
  private val lookupChannels  = List[Par](GPrivate(ByteString.copyFrom(Array[Byte](10))))
  private val insertRef: Long = Runtime.BodyRefs.REG_INSERT
  private val insertPatterns = List(
    BindPattern(
      Seq(
        Par(exprs = Seq(EVar(FreeVar(0))), connectiveUsed = true),
        Par(exprs = Seq(EVar(FreeVar(1))), connectiveUsed = true),
        Par(exprs = Seq(EVar(FreeVar(2))), connectiveUsed = true)
      ),
      freeCount = 3
    )
  )
  // Testing only
  private val insertChannels = List[Par](GPrivate(ByteString.copyFrom(Array[Byte](12))))
  private val deletePatterns = List(
    BindPattern(
      Seq(
        Par(exprs = Seq(EVar(FreeVar(0))), connectiveUsed = true),
        Par(exprs = Seq(EVar(FreeVar(1))), connectiveUsed = true)
      ),
      freeCount = 2
    )
  )
  // Testing only
  private val deleteChannels = List[Par](GPrivate(ByteString.copyFrom(Array[Byte](14))))

  private val publicLookupRef: Long = Runtime.BodyRefs.REG_PUBLIC_LOOKUP
  // Testing only
  private val publicLookupChannels = List[Par](GPrivate(ByteString.copyFrom(Array[Byte](17))))
  private val publicLookupPatterns = List(
    BindPattern(
      Seq(
        Par(exprs = Seq(EVar(FreeVar(0))), connectiveUsed = true),
        Par(exprs = Seq(EVar(FreeVar(1))), connectiveUsed = true)
      ),
      freeCount = 2
    )
  )

  private val publicRegisterRandomRef: Long = Runtime.BodyRefs.REG_PUBLIC_REGISTER_RANDOM
  private val publicRegisterInsertCallbackRef: Long =
    Runtime.BodyRefs.REG_PUBLIC_REGISTER_INSERT_CALLBACK
  // Testing only
  private val publicRegisterRandomChannels =
    List[Par](GPrivate(ByteString.copyFrom(Array[Byte](18))))
  private val publicRegisterRandomPatterns = List(
    BindPattern(
      Seq(
        Par(exprs = Seq(EVar(FreeVar(0))), connectiveUsed = true),
        Par(exprs = Seq(EVar(FreeVar(1))), connectiveUsed = true)
      ),
      freeCount = 2
    )
  )

  private val publicRegisterInsertCallbackPatterns = List(
    BindPattern(
      Seq(
        Par(exprs = Seq(EVar(FreeVar(0))), connectiveUsed = true),
        Par(exprs = Seq(EVar(FreeVar(1))), connectiveUsed = true),
        Par(exprs = Seq(EVar(FreeVar(2))), connectiveUsed = true)
      ),
      freeCount = 3
    ),
    BindPattern(
      Seq(Par(exprs = Seq(EVar(FreeVar(0))), connectiveUsed = true)),
      freeCount = 1
    )
  )

  private val registerSignedRef: Long = Runtime.BodyRefs.REG_PUBLIC_REGISTER_SIGNED
  private val registerSignedPatterns = List(
    BindPattern(
      Seq(
        Par(exprs = Seq(EVar(FreeVar(0))), connectiveUsed = true),
        Par(exprs = Seq(EVar(FreeVar(1))), connectiveUsed = true),
        Par(exprs = Seq(EVar(FreeVar(2))), connectiveUsed = true),
        EVar(FreeVar(3))
      ),
      freeCount = 4
    )
  )
  // Testing only
  private val registerSignedChannels = List[Par](
    GPrivate(ByteString.copyFrom(Array[Byte](19)))
  )

  def testInstall(): F[Unit] =
    for {
      _ <- space.install(
            lookupChannels,
            lookupPatterns,
            TaggedContinuation(ScalaBodyRef(lookupRef))
          )
      _ <- space.install(
            insertChannels,
            insertPatterns,
            TaggedContinuation(ScalaBodyRef(insertRef))
          )
      _ <- space.install(
            deleteChannels,
            deletePatterns,
            TaggedContinuation(ScalaBodyRef(deleteRef))
          )
      _ <- space.install(
            publicLookupChannels,
            publicLookupPatterns,
            TaggedContinuation(ScalaBodyRef(publicLookupRef))
          )
      _ <- space.install(
            publicRegisterRandomChannels,
            publicRegisterRandomPatterns,
            TaggedContinuation(ScalaBodyRef(publicRegisterRandomRef))
          )
      _ <- space.install(
            registerSignedChannels,
            registerSignedPatterns,
            TaggedContinuation(ScalaBodyRef(registerSignedRef))
          )
    } yield Unit

  private val prefixRetReplacePattern = BindPattern(
    Seq(
      Par(exprs = Seq(EVar(FreeVar(0))), connectiveUsed = true),
      Par(exprs = Seq(EVar(FreeVar(1))), connectiveUsed = true),
      Par(exprs = Seq(EVar(FreeVar(2))), connectiveUsed = true)
    ),
    freeCount = 3
  )
  private val prefixValueRetReplacePattern = BindPattern(
    Seq(
      Par(exprs = Seq(EVar(FreeVar(0))), connectiveUsed = true),
      Par(exprs = Seq(EVar(FreeVar(1))), connectiveUsed = true),
      Par(exprs = Seq(EVar(FreeVar(2))), connectiveUsed = true),
      Par(exprs = Seq(EVar(FreeVar(3))), connectiveUsed = true)
    ),
    freeCount = 4
  )
  private val parentKeyDataReplacePattern = BindPattern(
    Seq(
      Par(exprs = Seq(EVar(FreeVar(0))), connectiveUsed = true),
      Par(exprs = Seq(EVar(FreeVar(1))), connectiveUsed = true),
      Par(exprs = Seq(EVar(FreeVar(2))), connectiveUsed = true)
    ),
    freeCount = 3
  )
  private val triePattern = BindPattern(
    Seq(Par(exprs = Seq(EVar(FreeVar(0))), connectiveUsed = true)),
    freeCount = 1
  )

  private def parByteArray(bs: ByteString): Par = GByteArray(bs)

  private def handleResult[E <: Throwable](
      resultF: F[Either[E, Option[(TaggedContinuation, Seq[ListParWithRandomAndPhlos])]]]
  ): F[Unit] =
    resultF.flatMap({
      case Right(Some((continuation, dataList))) => dispatcher.dispatch(continuation, dataList)
      case Right(None)                           => F.unit
      case Left(err)                             => F.raiseError(err)
    })

  private def singleSend(data: Par, chan: Par, rand: Blake2b512Random): F[Unit] =
    handleResult(space.produce(chan, ListParWithRandom(Seq(data), rand), false))

  private def succeed(result: Par, ret: Par, rand: Blake2b512Random): F[Unit] =
    singleSend(result, ret, rand)

  private def fail(ret: Par, rand: Blake2b512Random): F[Unit] =
    singleSend(Par(), ret, rand)

  private def replace(data: Par, replaceChan: Par, dataRand: Blake2b512Random): F[Unit] =
    singleSend(data, replaceChan, dataRand)

  private def failAndReplace(
      data: Par,
      replaceChan: Par,
      retChan: Par,
      dataRand: Blake2b512Random,
      failRand: Blake2b512Random
  ): F[Unit] =
    for {
      _ <- replace(data, replaceChan, dataRand)
      _ <- fail(retChan, failRand)
    } yield ()

  private def fetchDataLookup(
      dataSource: Par,
      key: Par,
      ret: Par,
      rand: Blake2b512Random
  ): F[Unit] = {
    val channel: Par = GPrivate(ByteString.copyFrom(rand.next()))
    for {
      _ <- handleResult(
            space.produce(
              channel,
              ListParWithRandom(Seq(key, ret, dataSource), rand),
              false
            )
          )
      _ <- handleResult(
            space.consume(
              Seq[Par](channel, dataSource),
              Seq(prefixRetReplacePattern, triePattern),
              TaggedContinuation(ScalaBodyRef(lookupCallbackRef)),
              false
            )
          )
    } yield ()
  }

  private def fetchDataInsertGeneric(ref: Long)(
      dataSource: Par,
      key: Par,
      value: Par,
      ret: Par,
      rand: Blake2b512Random
  ): F[Unit] = {
    val channel: Par = GPrivate(ByteString.copyFrom(rand.next()))
    for {
      _ <- handleResult(
            space.produce(
              channel,
              ListParWithRandom(Seq(key, value, ret, dataSource), rand),
              false
            )
          )
      _ <- handleResult(
            space.consume(
              Seq[Par](channel, dataSource),
              Seq(prefixValueRetReplacePattern, triePattern),
              TaggedContinuation(ScalaBodyRef(ref)),
              false
            )
          )
    } yield ()
  }

  private def fetchDataInsert(
      dataSource: Par,
      key: Par,
      value: Par,
      ret: Par,
      rand: Blake2b512Random
  ): F[Unit] = fetchDataInsertGeneric(insertCallbackRef)(dataSource, key, value, ret, rand)

  private def fetchDataNonceInsert(
      dataSource: Par,
      key: Par,
      value: Par,
      ret: Par,
      rand: Blake2b512Random
  ): F[Unit] = fetchDataInsertGeneric(nonceInsertCallbackRef)(dataSource, key, value, ret, rand)

  private def fetchDataRootDelete(
      dataSource: Par,
      key: Par,
      ret: Par,
      rand: Blake2b512Random
  ): F[Unit] = {
    val channel: Par = GPrivate(ByteString.copyFrom(rand.next()))
    for {
      _ <- handleResult(
            space.produce(
              channel,
              ListParWithRandom(Seq(key, ret, dataSource), rand),
              false
            )
          )
      _ <- handleResult(
            space.consume(
              Seq[Par](channel, dataSource),
              Seq(prefixRetReplacePattern, triePattern),
              TaggedContinuation(ScalaBodyRef(deleteRootCallbackRef)),
              false
            )
          )
    } yield ()
  }

  private def fetchDataDelete(
      dataSource: Par,
      key: Par,
      ret: Par,
      rand: Blake2b512Random,
      parentKey: Par,
      parentData: Par,
      parentReplace: Par,
      parentRand: Blake2b512Random
  ): F[Unit] = {
    val keyChannel: Par    = GPrivate(ByteString.copyFrom(rand.next()))
    val parentChannel: Par = GPrivate(ByteString.copyFrom(rand.next()))
    for {
      _ <- handleResult(
            space.produce(
              keyChannel,
              ListParWithRandom(Seq(key, ret, dataSource), rand),
              false
            )
          )
      _ <- handleResult(
            space.produce(
              parentChannel,
              ListParWithRandom(Seq(parentKey, parentData, parentReplace), parentRand),
              false
            )
          )
      _ <- handleResult(
            space.consume(
              Seq[Par](keyChannel, parentChannel, dataSource),
              Seq(prefixRetReplacePattern, parentKeyDataReplacePattern, triePattern),
              TaggedContinuation(ScalaBodyRef(deleteCallbackRef)),
              false
            )
          )
    } yield ()
  }

  def lookup(args: RootSeq[ListParWithRandomAndPhlos]): F[Unit] =
    args match {
      case Seq(ListParWithRandomAndPhlos(Seq(key, ret), rand, cost)) =>
        try {
          val Some(Expr(GByteArray(_))) = key.singleExpr
          fetchDataLookup(registryRoot, key, ret, rand)
        } catch {
          case _: MatchError => fail(ret, rand)
        }
      case _ => F.unit
    }

  // A lookup result should result in 1 of 3 things
  // Result not there. Return Nil
  // Result there, return it.
  // Further lookup needed, recurse.

  def lookupCallback(args: RootSeq[ListParWithRandomAndPhlos]): F[Unit] =
    args match {
      case Seq(
          ListParWithRandomAndPhlos(Seq(key, ret, replaceChan), callRand, callCost),
          ListParWithRandomAndPhlos(Seq(data), dataRand, dataCost)
          ) =>
        def localFail() = failAndReplace(data, replaceChan, ret, dataRand, callRand)
        try {
          val Some(Expr(GByteArray(bs)))               = key.singleExpr
          val (head, tail)                             = safeUncons(bs)
          val Some(Expr(EMapBody(parMap)))             = data.singleExpr
          val Some(value)                              = parMap.ps.get(Expr(GByteArray(head)))
          val Some(Expr(ETupleBody(ETuple(ps, _, _)))) = value.singleExpr()
          if (ps.length != 3) {
            localFail()
          } else {
            // The second tuple field should be a bytearray in both cases.
            val Some(Expr(GByteArray(edgeAdditional))) = ps(1).singleExpr()
            ps(0).singleExpr() match {
              case Some(Expr(GInt(0))) =>
                if (tail == edgeAdditional)
                  replace(data, replaceChan, dataRand).flatMap(_ => succeed(ps(2), ret, callRand))
                else
                  localFail()
              case Some(Expr(GInt(1))) =>
                if (tail.startsWith(edgeAdditional)) {
                  val newKey = tail.substring(edgeAdditional.size)

                  replace(data, replaceChan, dataRand).flatMap(
                    _ =>
                      fetchDataLookup(
                        ps(2),
                        parByteArray(newKey),
                        ret,
                        callRand
                      )
                  )
                } else
                  localFail()
            }
          }
        } catch {
          case _: MatchError => localFail()
        }
      case _ => F.unit
    }

  def insert(args: RootSeq[ListParWithRandomAndPhlos]): F[Unit] =
    args match {
      case Seq(ListParWithRandomAndPhlos(Seq(key, value, ret), rand, cost)) =>
        try {
          val Some(Expr(GByteArray(_))) = key.singleExpr
          fetchDataInsert(registryRoot, key, value, ret, rand)
        } catch {
          case _: MatchError => fail(ret, rand)
        }
      case _ => F.unit
    }

<<<<<<< HEAD
  def insertCallback(args: RootSeq[ListParWithRandom]): F[Unit] =
    genericInsertCallback(args, (x, y) => true, fetchDataInsert)

  def nonceInsertCallback(args: RootSeq[ListParWithRandom]): F[Unit] = {
    def nonceCheck(original: Par, replacement: Par): Boolean = {
      val Some(Expr(ETupleBody(ETuple(Seq(oldNonce, _), _, _)))) = original.singleExpr
      val Some(Expr(ETupleBody(ETuple(Seq(newNonce, _), _, _)))) = replacement.singleExpr
      val Some(Expr(GInt(oldNonceInt)))                          = oldNonce.singleExpr
      val Some(Expr(GInt(newNonceInt)))                          = newNonce.singleExpr
      return newNonceInt > oldNonceInt
    }
    genericInsertCallback(args, nonceCheck, fetchDataNonceInsert)
  }

  def genericInsertCallback(
      args: RootSeq[ListParWithRandom],
      check: (Par, Par) => Boolean,
      // Channel, Remaining Key, Value, Return Channel, Random State
      recurse: (Par, Par, Par, Par, Blake2b512Random) => F[Unit]
  ): F[Unit] =
=======
  def insertCallback(args: RootSeq[ListParWithRandomAndPhlos]): F[Unit] =
>>>>>>> 24e1a277
    args match {
      case Seq(
          ListParWithRandomAndPhlos(Seq(key, value, ret, replaceChan), callRand, callCost),
          ListParWithRandomAndPhlos(Seq(data), dataRand, dataCost)
          ) =>
        def localFail() = failAndReplace(data, replaceChan, ret, dataRand, callRand)
        try {
          val Some(Expr(GByteArray(bs)))   = key.singleExpr
          val (head, tail)                 = safeUncons(bs)
          val Some(Expr(EMapBody(parMap))) = data.singleExpr
          def insert() = {
            val tuple: Par  = ETuple(Seq(GInt(0), parByteArray(tail), value))
            val newMap: Par = ParMap(SortedParMap(parMap.ps + (parByteArray(head) -> tuple)))
            replace(newMap, replaceChan, dataRand)
              .flatMap(_ => succeed(value, ret, callRand))
          }
          parMap.ps.get(parByteArray(head)) match {
            case None => insert()
            case Some(mapEntry) =>
              val Some(Expr(ETupleBody(ETuple(ps, _, _)))) = mapEntry.singleExpr()
              if (ps.length != 3)
                localFail()
              else {
                // The second tuple field should be a bytearray in both cases.
                val Some(Expr(GByteArray(edgeAdditional))) = ps(1).singleExpr()
                def split() = {
                  val outgoingEdgeStr: ByteString = commonPrefix(edgeAdditional, tail)
                  val outgoingEdge: Par           = parByteArray(outgoingEdgeStr)
                  val oldEdgeStr: ByteString      = edgeAdditional.substring(outgoingEdgeStr.size())
                  val newEdgeStr: ByteString      = tail.substring(outgoingEdgeStr.size())
                  val (oldEdgeHead, oldEdgeTail)  = safeUncons(oldEdgeStr)
                  val (newEdgeHead, newEdgeTail)  = safeUncons(newEdgeStr)
                  val newMap: ParMap = ParMap(
                    SortedParMap(
                      Seq[(Par, Par)](
                        parByteArray(oldEdgeHead) -> ETuple(
                          Seq(ps(0), parByteArray(oldEdgeTail), ps(2))
                        ),
                        parByteArray(newEdgeHead) -> ETuple(
                          Seq(GInt(0), parByteArray(newEdgeTail), value)
                        )
                      )
                    )
                  )
                  val newName: Par      = GPrivate(ByteString.copyFrom(callRand.next()))
                  val updatedTuple: Par = ETuple(Seq(GInt(1), outgoingEdge, newName))
                  val updatedMap: Par = ParMap(
                    SortedParMap(parMap.ps + (parByteArray(head) -> updatedTuple))
                  )
                  for {
                    _ <- replace(updatedMap, replaceChan, dataRand)
                    _ <- replace(newMap, newName, callRand.splitByte(0))
                    _ <- succeed(value, ret, callRand.splitByte(1))
                  } yield ()
                }
                ps(0).singleExpr() match {
                  case Some(Expr(GInt(0))) =>
                    // Replace key
                    if (tail == edgeAdditional) {
                      if (check(ps(2), value)) {
                        insert()
                      } else {
                        localFail()
                      }
                    } else {
                      split()
                    }
                  case Some(Expr(GInt(1))) =>
                    // If we have a complete match, recurse.
                    if (tail.startsWith(edgeAdditional)) {
                      val newKey = tail.substring(edgeAdditional.size)

                      replace(data, replaceChan, dataRand).flatMap(
                        _ =>
                          recurse(
                            ps(2),
                            parByteArray(newKey),
                            value,
                            ret,
                            callRand
                          )
                      )
                    } else {
                      split()
                    }
                }
              }
          }
        } catch {
          case _: MatchError => localFail()
        }
      case _ =>
        F.unit
    }

  def delete(args: RootSeq[ListParWithRandomAndPhlos]): F[Unit] =
    args match {
      case Seq(ListParWithRandomAndPhlos(Seq(key, ret), rand, cost)) =>
        try {
          val Some(Expr(GByteArray(_))) = key.singleExpr
          fetchDataRootDelete(registryRoot, key, ret, rand)
        } catch {
          case _: MatchError => fail(ret, rand)
        }
      case _ => F.unit
    }

  def deleteRootCallback(args: RootSeq[ListParWithRandomAndPhlos]): F[Unit] =
    args match {
      case Seq(
          ListParWithRandomAndPhlos(Seq(key, ret, replaceChan), callRand, callCost),
          ListParWithRandomAndPhlos(Seq(data), dataRand, dataCost)
          ) =>
        def localFail() = failAndReplace(data, replaceChan, ret, dataRand, callRand)
        try {
          val Some(Expr(GByteArray(bs)))               = key.singleExpr
          val (head, tail)                             = safeUncons(bs)
          val Some(Expr(EMapBody(parMap)))             = data.singleExpr
          val Some(value)                              = parMap.ps.get(parByteArray(head))
          val Some(Expr(ETupleBody(ETuple(ps, _, _)))) = value.singleExpr()
          if (ps.length != 3)
            localFail()
          else {
            // The second tuple field should be a bytearray in both cases.
            val Some(Expr(GByteArray(edgeAdditional))) = ps(1).singleExpr()
            ps(0).singleExpr() match {
              case Some(Expr(GInt(0))) =>
                if (tail == edgeAdditional) {
                  val updatedMap: Par = ParMap(SortedParMap(parMap.ps - parByteArray(head)))
                  replace(updatedMap, replaceChan, dataRand)
                    .flatMap(_ => succeed(ps(2), ret, callRand))
                } else {
                  localFail()
                }
              case Some(Expr(GInt(1))) =>
                if (tail.startsWith(edgeAdditional)) {
                  val newKey = tail.substring(edgeAdditional.size)
                  fetchDataDelete(
                    ps(2),
                    parByteArray(newKey),
                    ret,
                    callRand,
                    parByteArray(head),
                    data,
                    replaceChan,
                    dataRand
                  )
                } else {
                  localFail()
                }
            }
          }
        } catch {
          case _: MatchError => localFail()
        }
      case _ => F.unit
    }

  def deleteCallback(args: RootSeq[ListParWithRandomAndPhlos]): F[Unit] =
    args match {
      case Seq(
          ListParWithRandomAndPhlos(Seq(key, ret, replaceChan), callRand, callCost),
          ListParWithRandomAndPhlos(
            Seq(parentKey, parentData, parentReplace),
            parentRand,
            parentCost
          ),
          ListParWithRandomAndPhlos(Seq(data), dataRand, dataCost)
          ) =>
        def localFail() =
          replace(parentData, parentReplace, parentRand).flatMap(
            _ => failAndReplace(data, replaceChan, ret, dataRand, callRand)
          )
        try {
          val Some(Expr(GByteArray(bs))) = key.singleExpr
          val (head, tail)               = safeUncons(bs)

          def mergeWithParent(lastKey: Par, lastEntry: Par): F[Unit] = {
            val Some(Expr(EMapBody(parMap)))                   = parentData.singleExpr()
            val Some(parentEntry)                              = parMap.ps.get(parentKey)
            val Some(Expr(ETupleBody(ETuple(parentPs, _, _)))) = parentEntry.singleExpr()
            if (parentPs.length != 3)
              localFail()
            else {
              val Some(Expr(GByteArray(parentAdditional))) = parentPs(1).singleExpr
              val Some(Expr(GByteArray(lastKeyStr)))       = lastKey.singleExpr()
              val Some(Expr(ETupleBody(ETuple(ps, _, _)))) = lastEntry.singleExpr()
              if (ps.length != 3)
                localFail()
              else {
                val Some(Expr(GByteArray(edgeAdditional))) = ps(1).singleExpr()
                val mergeStream                            = ByteString.newOutput()
                parentAdditional.writeTo(mergeStream)
                lastKeyStr.writeTo(mergeStream)
                edgeAdditional.writeTo(mergeStream)
                val mergedEdge        = parByteArray(mergeStream.toByteString())
                val updatedTuple: Par = ETuple(Seq(ps(0), mergedEdge, ps(2)))
                val updatedMap: Par = ParMap(
                  SortedParMap(parMap.ps + (parentKey -> updatedTuple))
                )
                replace(updatedMap, parentReplace, parentRand)
              }
            }
          }

          val Some(Expr(EMapBody(parMap)))             = data.singleExpr
          val Some(value)                              = parMap.ps.get(parByteArray(head))
          val Some(Expr(ETupleBody(ETuple(ps, _, _)))) = value.singleExpr()
          if (ps.length != 3)
            localFail()
          else {
            // The second tuple field should be a bytearray in both cases.
            val Some(Expr(GByteArray(edgeAdditional))) = ps(1).singleExpr()
            ps(0).singleExpr() match {
              case Some(Expr(GInt(0))) =>
                if (tail == edgeAdditional) {
                  if (parMap.ps.size > 2) {
                    val updatedMap: Par = ParMap(SortedParMap(parMap.ps - parByteArray(head)))
                    for {
                      _ <- replace(updatedMap, replaceChan, dataRand)
                      _ <- replace(parentData, parentReplace, parentRand)
                      _ <- succeed(ps(2), ret, callRand)
                    } yield ()
                  } else if (parMap.ps.size != 2) {
                    localFail()
                  } else {
                    val shrunkMap = (parMap.ps - parByteArray(head))
                    for {
                      _ <- Function.tupled(mergeWithParent(_, _))(shrunkMap.head)
                      _ <- succeed(ps(2), ret, callRand)
                    } yield ()
                  }
                } else {
                  localFail()
                }
              case Some(Expr(GInt(1))) =>
                if (tail.startsWith(edgeAdditional)) {
                  val newKey = tail.substring(edgeAdditional.size)
                  fetchDataDelete(
                    ps(2),
                    parByteArray(newKey),
                    ret,
                    callRand,
                    parByteArray(head),
                    data,
                    replaceChan,
                    dataRand
                  )
                } else {
                  localFail()
                }
            }
          }
        } catch {
          case _: MatchError => localFail()
        }
      case _ => F.unit
    }

  def publicLookup(args: RootSeq[ListParWithRandomAndPhlos]): F[Unit] =
    args match {
      case Seq(ListParWithRandomAndPhlos(Seq(key, ret), rand, cost)) =>
        def localFail() = fail(ret, rand)
        try {
          val Some(Expr(GUri(uri))) = key.singleExpr
          if (uri.startsWith("rho:id:")) {
            val tail = uri.substring("rho:id:".length)
            if (tail.size != 54) {
              localFail()
            } else {
              // Could fail
              // 256 bits plus 14 bit crc-14
              val bytes: Array[Byte] = ZBase32.decode(tail, 270)
              val crc: Short =
                ((bytes(32).toShort & 0xff) | ((bytes(33).toShort & 0xfc) << 6)).toShort
              if (crc == CRC14.compute(bytes.view.slice(0, 32))) {
                val args = RootSeq(
                  ListParWithRandomAndPhlos(
                    Seq(parByteArray(ByteString.copyFrom(bytes, 0, 32)), ret),
                    rand
                  )
                )
                lookup(args)
              } else {
                localFail()
              }
            }
          } else {
            localFail()
          }
        } catch {
          case _: MatchError               => localFail()
          case _: IllegalArgumentException => localFail()
        }
      case _ => F.unit
    }

  def publicRegisterRandom(args: RootSeq[ListParWithRandomAndPhlos]): F[Unit] =
    args match {
      case Seq(ListParWithRandomAndPhlos(Seq(value, ret), rand, cost)) =>
        def localFail() = fail(ret, rand)
        try {
          if (value.serializedSize > 1024)
            localFail()
          else {
            val bytes           = rand.next()
            val partialKey: Par = parByteArray(ByteString.copyFrom(bytes))
            val curryChan: Par  = GPrivate(ByteString.copyFrom(rand.next()))
            val resultChan: Par = GPrivate(ByteString.copyFrom(rand.next()))
            val uri: Par        = GUri(buildURI(bytes))
            val args = RootSeq(
              ListParWithRandomAndPhlos(Seq(partialKey, value, resultChan), rand)
            )
            for {
              _ <- handleResult(
                    space.produce(
                      curryChan,
                      // This re-use of rand is fine because we throw it away in the callback below.
                      ListParWithRandom(Seq(uri, value, ret), rand),
                      false
                    )
                  )
              _ <- handleResult(
                    space.consume(
                      Seq[Par](curryChan, resultChan),
                      publicRegisterInsertCallbackPatterns,
                      TaggedContinuation(ScalaBodyRef(publicRegisterInsertCallbackRef)),
                      false
                    )
                  )
              _ <- fetchDataInsert(registryRoot, partialKey, value, resultChan, rand)
            } yield ()
          }
        } catch {
          case _: MatchError               => localFail()
          case _: IllegalArgumentException => localFail()
        }
      case _ => F.unit
    }

<<<<<<< HEAD
  def publicRegisterSigned(args: RootSeq[ListParWithRandom]): F[Unit] =
    args match {
      case Seq(ListParWithRandom(Seq(pubKey, value, sig, ret), rand, cost)) =>
        try {
          val Some(Expr(GByteArray(keyBytes))) = pubKey.singleExpr
          // Check that the value is of the correct shape.
          val Some(Expr(ETupleBody(valTuple))) = value.singleExpr
          val ETuple(Seq(nonce, _), _, _)      = valTuple
          val Some(Expr(GInt(_)))              = nonce.singleExpr
          // Then check the signature
          val Some(Expr(GByteArray(sigBytes))) = sig.singleExpr
          if (keyBytes.size == 32 && sigBytes.size == 64 &&
              Ed25519.verify(value.toByteArray, sigBytes.toByteArray, keyBytes.toByteArray)) {
            val curryChan: Par  = GPrivate(ByteString.copyFrom(rand.next()))
            val resultChan: Par = GPrivate(ByteString.copyFrom(rand.next()))
            val hashKeyBytes    = Blake2b256.hash(keyBytes.toByteArray)
            val hashKey: Par    = GByteArray(ByteString.copyFrom(hashKeyBytes))
            val uri: Par        = GUri(buildURI(hashKeyBytes))
            for {
              _ <- handleResult(
                    space.produce(
                      curryChan,
                      // This re-use of rand is fine because we throw it away in the callback below.
                      ListParWithRandom(Seq(uri, value, ret), rand),
                      false
                    )
                  )
              _ <- handleResult(
                    space.consume(
                      Seq[Par](curryChan, resultChan),
                      publicRegisterInsertCallbackPatterns,
                      TaggedContinuation(ScalaBodyRef(publicRegisterInsertCallbackRef)),
                      false
                    )
                  )
              _ <- fetchDataNonceInsert(registryRoot, hashKey, value, resultChan, rand)
            } yield ()
          } else {
            fail(ret, rand)
          }
        } catch {
          case _: MatchError => fail(ret, rand)
        }
      case _ => F.unit
    }

  def publicRegisterInsertCallback(args: RootSeq[ListParWithRandom]): F[Unit] =
=======
  def publicRegisterInsertCallback(args: RootSeq[ListParWithRandomAndPhlos]): F[Unit] =
>>>>>>> 24e1a277
    args match {
      case Seq(
          ListParWithRandomAndPhlos(Seq(urn, expectedValue, ret), _, callCost),
          ListParWithRandomAndPhlos(Seq(value), valRand, valCost)
          ) =>
        if (expectedValue == value) {
          singleSend(urn, ret, valRand)
        } else {
          fail(ret, valRand)
        }
      case _ =>
        F.unit
    }
}

object Registry {
  val registryRoot = GPrivate(
    ByteString
      .copyFrom(Base16.decode("a4fd447dedfc960485983ee817632cf36d79f45fd1796019edfb4a84a81d1697"))
  )

  def byteName(b: Byte): Par = GPrivate(ByteString.copyFrom(Array[Byte](b)))

  val testingUrnMap: Map[String, Par] = Map(
    "rho:registry:testing:lookup"  -> byteName(10),
    "rho:registry:testing:insert"  -> byteName(12),
    "rho:registry:testing:delete"  -> byteName(14),
    "rho:registry:lookup"          -> byteName(17),
    "rho:registry:insertArbitrary" -> byteName(18),
    "rho:registry:insertSigned"    -> byteName(19)
  )

  object FixedRefs {
    val lookupRef: Long               = Runtime.BodyRefs.REG_LOOKUP
    val lookupCallbackRef: Long       = Runtime.BodyRefs.REG_LOOKUP_CALLBACK
    val insertRef: Long               = Runtime.BodyRefs.REG_INSERT
    val deleteRef: Long               = Runtime.BodyRefs.REG_DELETE
    val insertCallbackRef: Long       = Runtime.BodyRefs.REG_INSERT_CALLBACK
    val nonceInsertCallbackRef: Long  = Runtime.BodyRefs.REG_NONCE_INSERT_CALLBACK
    val deleteRootCallbackRef: Long   = Runtime.BodyRefs.REG_DELETE_ROOT_CALLBACK
    val deleteCallbackRef: Long       = Runtime.BodyRefs.REG_DELETE_CALLBACK
    val publicLookupRef: Long         = Runtime.BodyRefs.REG_PUBLIC_LOOKUP
    val publicRegisterRandomRef: Long = Runtime.BodyRefs.REG_PUBLIC_REGISTER_RANDOM
    val publicRegisterInsertCallbackRef: Long =
      Runtime.BodyRefs.REG_PUBLIC_REGISTER_INSERT_CALLBACK
    val publicRegisterSignedRef: Long =
      Runtime.BodyRefs.REG_PUBLIC_REGISTER_SIGNED
  }

  object CRC14 {
    val INIT_REMAINDER: Short = 0
    def update(rem: Short, b: Byte): Short = {
      @tailrec
      def loop(i: Int, rem: Short): Short =
        if (i < 8) {
          val shiftRem: Short = (rem << 1).toShort
          if ((shiftRem & 0x4000) != 0)
            loop(i + 1, (shiftRem ^ 0x4805).toShort)
          else
            loop(i + 1, shiftRem)
        } else {
          rem
        }
      loop(0, (rem ^ (b << 6).toShort).toShort)
    }

    def compute(b: IndexedSeq[Byte]) =
      b.foldLeft(INIT_REMAINDER)(update(_, _))
  }

  def buildURI(arr: Array[Byte]): String = {
    val fullKey = new Array[Byte](34)
    Array.copy(arr, 0, fullKey, 0, 32)
    val crc = CRC14.compute(fullKey.view.slice(0, 32))
    fullKey(32) = (crc & 0xff).toByte
    fullKey(33) = ((crc & 0xff00) >>> 6).toByte
    "rho:id:" + ZBase32.encodeToString(fullKey, 270)
  }
}<|MERGE_RESOLUTION|>--- conflicted
+++ resolved
@@ -50,13 +50,9 @@
 
   def insertCallback(args: RootSeq[ListParWithRandomAndPhlos]): F[Unit]
 
-<<<<<<< HEAD
-  def nonceInsertCallback(args: RootSeq[ListParWithRandom]): F[Unit]
-
-  def delete(args: RootSeq[ListParWithRandom]): F[Unit]
-=======
+  def nonceInsertCallback(args: RootSeq[ListParWithRandomAndPhlos]): F[Unit]
+
   def delete(args: RootSeq[ListParWithRandomAndPhlos]): F[Unit]
->>>>>>> 24e1a277
 
   def deleteRootCallback(args: RootSeq[ListParWithRandomAndPhlos]): F[Unit]
 
@@ -66,13 +62,9 @@
 
   def publicRegisterRandom(args: RootSeq[ListParWithRandomAndPhlos]): F[Unit]
 
-<<<<<<< HEAD
-  def publicRegisterInsertCallback(args: RootSeq[ListParWithRandom]): F[Unit]
-
-  def publicRegisterSigned(args: RootSeq[ListParWithRandom]): F[Unit]
-=======
+  def publicRegisterSigned(args: RootSeq[ListParWithRandomAndPhlos]): F[Unit]
+
   def publicRegisterInsertCallback(args: RootSeq[ListParWithRandomAndPhlos]): F[Unit]
->>>>>>> 24e1a277
 }
 
 class RegistryImpl[F[_]](
@@ -511,11 +503,10 @@
       case _ => F.unit
     }
 
-<<<<<<< HEAD
-  def insertCallback(args: RootSeq[ListParWithRandom]): F[Unit] =
+  def insertCallback(args: RootSeq[ListParWithRandomAndPhlos]): F[Unit] =
     genericInsertCallback(args, (x, y) => true, fetchDataInsert)
 
-  def nonceInsertCallback(args: RootSeq[ListParWithRandom]): F[Unit] = {
+  def nonceInsertCallback(args: RootSeq[ListParWithRandomAndPhlos]): F[Unit] = {
     def nonceCheck(original: Par, replacement: Par): Boolean = {
       val Some(Expr(ETupleBody(ETuple(Seq(oldNonce, _), _, _)))) = original.singleExpr
       val Some(Expr(ETupleBody(ETuple(Seq(newNonce, _), _, _)))) = replacement.singleExpr
@@ -527,14 +518,11 @@
   }
 
   def genericInsertCallback(
-      args: RootSeq[ListParWithRandom],
+      args: RootSeq[ListParWithRandomAndPhlos],
       check: (Par, Par) => Boolean,
       // Channel, Remaining Key, Value, Return Channel, Random State
       recurse: (Par, Par, Par, Par, Blake2b512Random) => F[Unit]
   ): F[Unit] =
-=======
-  def insertCallback(args: RootSeq[ListParWithRandomAndPhlos]): F[Unit] =
->>>>>>> 24e1a277
     args match {
       case Seq(
           ListParWithRandomAndPhlos(Seq(key, value, ret, replaceChan), callRand, callCost),
@@ -875,10 +863,9 @@
       case _ => F.unit
     }
 
-<<<<<<< HEAD
-  def publicRegisterSigned(args: RootSeq[ListParWithRandom]): F[Unit] =
-    args match {
-      case Seq(ListParWithRandom(Seq(pubKey, value, sig, ret), rand, cost)) =>
+  def publicRegisterSigned(args: RootSeq[ListParWithRandomAndPhlos]): F[Unit] =
+    args match {
+      case Seq(ListParWithRandomAndPhlos(Seq(pubKey, value, sig, ret), rand, cost)) =>
         try {
           val Some(Expr(GByteArray(keyBytes))) = pubKey.singleExpr
           // Check that the value is of the correct shape.
@@ -922,10 +909,7 @@
       case _ => F.unit
     }
 
-  def publicRegisterInsertCallback(args: RootSeq[ListParWithRandom]): F[Unit] =
-=======
   def publicRegisterInsertCallback(args: RootSeq[ListParWithRandomAndPhlos]): F[Unit] =
->>>>>>> 24e1a277
     args match {
       case Seq(
           ListParWithRandomAndPhlos(Seq(urn, expectedValue, ret), _, callCost),
