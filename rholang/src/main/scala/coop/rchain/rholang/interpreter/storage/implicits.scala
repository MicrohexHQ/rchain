package coop.rchain.rholang.interpreter.storage

import cats.implicits._
import coop.rchain.models.Channel.ChannelInstance.Quote
import coop.rchain.models.Expr.ExprInstance.EListBody
import coop.rchain.models.Var.VarInstance.FreeVar
import coop.rchain.models._
import coop.rchain.models.implicits.mkProtobufInstance
import coop.rchain.rholang.interpreter.HasLocallyFree._
import coop.rchain.rholang.interpreter.SpatialMatcher._
import coop.rchain.rholang.interpreter.HasLocallyFreeInstances._
import coop.rchain.rspace.{Serialize, Match => StorageMatch}

//noinspection ConvertExpressionToSAM
object implicits {

  /* Match instance */

  private def toChannels(fm: FreeMap, max: Int): Seq[Channel] =
    (0 until max).map { (i: Int) =>
      fm.get(i) match {
        case Some(par) => Channel(Quote(par))
        case None      => Channel(Quote(Par.defaultInstance))
      }
    }

<<<<<<< HEAD
  implicit val matchListQuote: StorageMatch[Seq[Channel], Seq[Channel]] =
    new StorageMatch[Seq[Channel], Seq[Channel]] {
=======
  private def freeCount(c: Channel): Int = implicitly[HasLocallyFree[Channel]].freeCount(c)

  implicit val matchListQuote: StorageMatch[BindPattern, Seq[Channel]] =
    new StorageMatch[BindPattern, Seq[Channel]] {
>>>>>>> 7586e439

      def get(pattern: BindPattern, data: Seq[Channel]): Option[Seq[Channel]] =
        foldMatch(data, pattern.patterns, pattern.remainder)
          .run(emptyMap)
          .map {
            case (freeMap: FreeMap, caughtRem: Seq[Channel]) =>
              println("caughtRem: " + caughtRem)
              val (remainderMap, countBump) = pattern.remainder match {
                case Some(Var(FreeVar(level))) =>
                  val flatRem: Seq[Par] = caughtRem.flatMap(
                    chan =>
                      chan match {
                        case Channel(Quote(p)) => Some(p)
                        case _                 => None
                    }
                  )
                  (freeMap + (level -> VectorPar().addExprs(EList(flatRem.toVector))), 1)
                case _ => (freeMap, 0)
              }
              println("remainderMap: " + remainderMap)
              toChannels(
                remainderMap,
                pattern.patterns.map((c: Channel) => freeCount(c)).sum + countBump
              )
          }
    }

  /* Serialize instances */

  implicit val serializeBindPattern: Serialize[BindPattern] =
    mkProtobufInstance(BindPattern)

  implicit val serializeChannel: Serialize[Channel] =
    mkProtobufInstance(Channel)

  implicit val serializeChannels: Serialize[Seq[Channel]] =
    new Serialize[Seq[Channel]] {

      override def encode(a: Seq[Channel]): Array[Byte] =
        ListChannel.toByteArray(ListChannel(a))

      override def decode(bytes: Array[Byte]): Either[Throwable, Seq[Channel]] =
        Either.catchNonFatal(ListChannel.parseFrom(bytes).channels.toList)
    }

  implicit val serializeTaggedContinuation: Serialize[TaggedContinuation] =
    mkProtobufInstance(TaggedContinuation)
}<|MERGE_RESOLUTION|>--- conflicted
+++ resolved
@@ -6,9 +6,9 @@
 import coop.rchain.models.Var.VarInstance.FreeVar
 import coop.rchain.models._
 import coop.rchain.models.implicits.mkProtobufInstance
-import coop.rchain.rholang.interpreter.HasLocallyFree._
+import coop.rchain.rholang.interpreter.HasLocallyFree
 import coop.rchain.rholang.interpreter.SpatialMatcher._
-import coop.rchain.rholang.interpreter.HasLocallyFreeInstances._
+import coop.rchain.rholang.interpreter.implicits._
 import coop.rchain.rspace.{Serialize, Match => StorageMatch}
 
 //noinspection ConvertExpressionToSAM
@@ -24,15 +24,10 @@
       }
     }
 
-<<<<<<< HEAD
-  implicit val matchListQuote: StorageMatch[Seq[Channel], Seq[Channel]] =
-    new StorageMatch[Seq[Channel], Seq[Channel]] {
-=======
   private def freeCount(c: Channel): Int = implicitly[HasLocallyFree[Channel]].freeCount(c)
 
   implicit val matchListQuote: StorageMatch[BindPattern, Seq[Channel]] =
     new StorageMatch[BindPattern, Seq[Channel]] {
->>>>>>> 7586e439
 
       def get(pattern: BindPattern, data: Seq[Channel]): Option[Seq[Channel]] =
         foldMatch(data, pattern.patterns, pattern.remainder)
