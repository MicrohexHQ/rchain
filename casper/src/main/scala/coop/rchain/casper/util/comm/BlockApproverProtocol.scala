--- conflicted
+++ resolved
@@ -28,23 +28,14 @@
   * Validator side of the protocol defined in
   * https://rchain.atlassian.net/wiki/spaces/CORE/pages/485556483/Initializing+the+Blockchain+--+Protocol+for+generating+the+Genesis+block
   */
-<<<<<<< HEAD
-class BlockApproverProtocol(validatorId: ValidatorIdentity,
-                            deployTimestamp: Long,
-                            runtimeManager: RuntimeManager,
-                            bonds: Map[Array[Byte], Long],
-                            wallets: Seq[PreWallet],
-                            requiredSigs: Int)(implicit scheduler: Scheduler) {
-=======
 class BlockApproverProtocol(
     validatorId: ValidatorIdentity,
     deployTimestamp: Long,
     runtimeManager: RuntimeManager,
-    bonds: Map[Array[Byte], Int],
+    bonds: Map[Array[Byte], Long],
     wallets: Seq[PreWallet],
     requiredSigs: Int
 )(implicit scheduler: Scheduler) {
->>>>>>> 0479f9c1
   private implicit val logSource: LogSource = LogSource(this.getClass)
   private val _bonds                        = bonds.map(e => ByteString.copyFrom(e._1) -> e._2)
 
@@ -107,12 +98,8 @@
       requiredSigs: Int,
       timestamp: Long,
       wallets: Seq[PreWallet],
-<<<<<<< HEAD
-      bonds: Map[ByteString, Long])(implicit scheduler: Scheduler): Either[String, Unit] =
-=======
-      bonds: Map[ByteString, Int]
+      bonds: Map[ByteString, Long]
   )(implicit scheduler: Scheduler): Either[String, Unit] =
->>>>>>> 0479f9c1
     for {
       _ <- (candidate.requiredSigs == requiredSigs)
             .either(())
