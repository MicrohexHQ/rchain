--- conflicted
+++ resolved
@@ -187,38 +187,6 @@
       ps <- bd.postState
     } yield ps.blockNumber).getOrElse(0L)
 
-<<<<<<< HEAD
-  //Two blocks conflict if they both use the same deploy in different histories
-  def conflicts(b1: BlockMessage,
-                b2: BlockMessage,
-                genesis: BlockMessage,
-                dag: BlockDag,
-                internalMap: Map[BlockHash, BlockMessage]): Boolean = {
-    val gca = DagOperations.greatestCommonAncestor(b1, b2, genesis, dag, internalMap)
-    if (gca == b1 || gca == b2) {
-      //blocks which already exist in each other's chains do not conflict
-      false
-    } else {
-      def getDeploys(b: BlockMessage) =
-        DagOperations
-          .bfTraverse[BlockMessage](Some(b))(parents(_).iterator.map(internalMap(_)))
-          .takeWhile(_ != gca)
-          .flatMap(b => {
-            b.body.map(_.deploys.flatMap(_.deploy)).getOrElse(List.empty[Deploy])
-          })
-          .toSet
-
-      getDeploys(b1).intersect(getDeploys(b2)).nonEmpty
-    }
-  }
-
-  def chooseNonConflicting(blocks: Seq[BlockMessage],
-                           genesis: BlockMessage,
-                           dag: BlockDag,
-                           internalMap: Map[BlockHash, BlockMessage]): Seq[BlockMessage] =
-    blocks
-      .foldLeft(List.empty[BlockMessage]) {
-=======
   /*
    * Two blocks conflict if they both use the same deploy in different histories
    *
@@ -244,7 +212,7 @@
                      deploys = bAncestors
                        .takeWhile(_ != gca)
                        .flatMap(b => {
-                         b.body.map(_.newCode).getOrElse(List.empty[Deploy])
+                         b.body.map(_.deploys.flatMap(_.deploy)).getOrElse(List.empty[Deploy])
                        })
                        .toSet
                    } yield deploys
@@ -263,7 +231,6 @@
 
     blocks.toList
       .foldM(List.empty[BlockMessage]) {
->>>>>>> 9218849b
         case (acc, b) =>
           Monad[F].ifM(acc.forallM(nonConflicting(b)))(
             (b :: acc).pure[F],
@@ -413,10 +380,11 @@
     DeployData(user = ByteString.EMPTY, timestamp = timestamp, term = source)
 
   def termDeploy(term: Par, timestamp: Long): Deploy =
-    //TODO this should be removed once we assign the deploy with exact user
     Deploy(
       term = Some(term),
       raw =
         Some(DeployData(user = ByteString.EMPTY, timestamp = timestamp, term = term.toProtoString))
     )
+
+  def termDeployNow(term: Par): Deploy = termDeploy(term, System.currentTimeMillis())
 }