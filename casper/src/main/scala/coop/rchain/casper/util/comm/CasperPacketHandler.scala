package coop.rchain.casper.util.comm

import cats.data.EitherT
import cats.effect.concurrent.Ref
import cats.effect.{Sync, Timer}
import cats.implicits._
import cats.{Applicative, Monad}
import com.google.protobuf.ByteString
import coop.rchain.blockstorage.BlockStore
import coop.rchain.casper.LastApprovedBlock.LastApprovedBlock
import coop.rchain.casper.MultiParentCasperRef.MultiParentCasperRef
import coop.rchain.casper._
import coop.rchain.casper.genesis.Genesis
import coop.rchain.casper.genesis.contracts.Wallet
import coop.rchain.casper.protocol._
import coop.rchain.casper.util.rholang.RuntimeManager
import coop.rchain.catscontrib.Catscontrib._
import coop.rchain.catscontrib.{Capture, MonadTrans}
import coop.rchain.comm.CommError.ErrorHandler
import coop.rchain.comm.discovery.NodeDiscovery
import coop.rchain.comm.protocol.routing.Packet
import coop.rchain.comm.rp.Connect.{ConnectionsCell, RPConfAsk}
<<<<<<< HEAD
import coop.rchain.comm.rp.ProtocolHelper.packet
=======
import coop.rchain.comm.rp.HandleMessages
import coop.rchain.comm.transport.CommMessages.{packet, toPacket}
>>>>>>> 0a3c7121
import coop.rchain.comm.transport.TransportLayer
import coop.rchain.comm.{transport, PeerNode}
import coop.rchain.metrics.Metrics
import coop.rchain.p2p.effects.PacketHandler
import coop.rchain.shared.{Log, LogSource, Time}
import coop.rchain.shared.ByteStringOps._
import monix.eval.Task
import monix.execution.Scheduler

import scala.concurrent.duration.FiniteDuration
import scala.util.Try

object CasperPacketHandler extends CasperPacketHandlerInstances {
  private implicit val logSource: LogSource = LogSource(this.getClass)

  def apply[F[_]](implicit ev: CasperPacketHandler[F]): CasperPacketHandler[F] = ev

  def of[F[_]: LastApprovedBlock: Metrics: Timer: BlockStore: ConnectionsCell: NodeDiscovery: TransportLayer: ErrorHandler: RPConfAsk: SafetyOracle: Capture: Sync: Time: Log: MultiParentCasperRef](
      conf: CasperConf,
      delay: FiniteDuration,
      runtimeManager: RuntimeManager,
      toTask: F[_] => Task[_]
  )(implicit scheduler: Scheduler): F[CasperPacketHandler[F]] =
    if (conf.approveGenesis) {
      for {
        walletsFile <- Genesis.toFile[F](conf.walletsFile, conf.genesisPath.resolve("wallets.txt"))
        wallets     <- Genesis.getWallets[F](walletsFile, conf.walletsFile)
        timestamp   <- conf.deployTimestamp.fold(Time[F].currentMillis)(_.pure[F])
        bondsFile   <- Genesis.toFile[F](conf.bondsFile, conf.genesisPath.resolve("bonds.txt"))
        bonds <- Genesis
                  .getBonds[F](bondsFile, conf.numValidators, conf.genesisPath)
        validatorId <- ValidatorIdentity.fromConfig[F](conf)
        bap = new BlockApproverProtocol(
          validatorId.get,
          timestamp,
          runtimeManager,
          bonds,
          wallets,
          conf.requiredSigs
        )
        gv <- Ref.of[F, CasperPacketHandlerInternal[F]](
               new GenesisValidatorHandler(runtimeManager, validatorId.get, conf.shardId, bap)
             )
      } yield new CasperPacketHandlerImpl[F](gv)
    } else if (conf.createGenesis) {
      for {
        genesis <- Genesis.fromInputFiles[F](
                    conf.bondsFile,
                    conf.numValidators,
                    conf.genesisPath,
                    conf.walletsFile,
                    runtimeManager,
                    conf.shardId,
                    conf.deployTimestamp
                  )
        validatorId <- ValidatorIdentity.fromConfig[F](conf)
        bondedValidators = genesis.body
          .flatMap(_.postState.map(_.bonds.map(_.validator).toSet))
          .getOrElse(Set.empty)
        abp <- ApproveBlockProtocol
                .of[F](
                  genesis,
                  bondedValidators,
                  conf.requiredSigs,
                  conf.approveGenesisDuration,
                  conf.approveGenesisInterval
                )
                .map(protocol => {
                  toTask(protocol.run()).forkAndForget.runAsync
                  protocol
                })
        standalone <- Ref.of[F, CasperPacketHandlerInternal[F]](new StandaloneCasperHandler[F](abp))
        _ <- Sync[F].delay {
              val _ = toTask(
                StandaloneCasperHandler
                  .approveBlockInterval(
                    conf.approveGenesisInterval,
                    conf.shardId,
                    runtimeManager,
                    validatorId,
                    standalone
                  )
              ).forkAndForget.runAsync
              ().pure[F]
            }
      } yield new CasperPacketHandlerImpl[F](standalone)
    } else {
      for {
        validators  <- CasperConf.parseValidatorsFile[F](conf.knownValidatorsFile)
        validatorId <- ValidatorIdentity.fromConfig[F](conf)
        bootstrap <- Ref.of[F, CasperPacketHandlerInternal[F]](
                      new BootstrapCasperHandler(
                        runtimeManager,
                        conf.shardId,
                        validatorId,
                        validators
                      )
                    )
        casperPacketHandler = new CasperPacketHandlerImpl[F](bootstrap)
        _ <- Sync[F].delay {
              implicit val ph: PacketHandler[F] = PacketHandler.pf[F](casperPacketHandler.handle)
              val rb                            = CommUtil.requestApprovedBlock[F](delay)
              toTask(rb).forkAndForget.runAsync
              ().pure[F]
            }
      } yield casperPacketHandler
    }

  trait CasperPacketHandlerInternal[F[_]] {
    def handleBlockMessage(bm: BlockMessage): F[Option[Packet]]

    def handleBlockRequest(peer: PeerNode, br: BlockRequest): F[Option[Packet]]

    def handleApprovedBlock(ab: ApprovedBlock): F[(Option[MultiParentCasper[F]], Option[Packet])]

    def handleApprovedBlockRequest(peer: PeerNode, br: ApprovedBlockRequest): F[Option[Packet]]

    def handleUnapprovedBlock(peer: PeerNode, ub: UnapprovedBlock): F[Option[Packet]]

    def handleBlockApproval(ba: BlockApproval): F[Option[Packet]]

    def handleNoApprovedBlockAvailable(na: NoApprovedBlockAvailable): F[Option[Packet]]
  }

  /** Node in this state is a genesis block validator. It will respond only to
    * [[UnapprovedBlock]] messages forwarding the logic of handling this message to
    * instance of [[BlockApproverProtocol]] class.
    *
    * When in this state node can't handle any other message type so it will return `F[None]`
    **/
  private[comm] class GenesisValidatorHandler[F[_]: Capture: Sync: ConnectionsCell: NodeDiscovery: TransportLayer: Log: Time: SafetyOracle: ErrorHandler: RPConfAsk: BlockStore: LastApprovedBlock](
      runtimeManager: RuntimeManager,
      validatorId: ValidatorIdentity,
      shardId: String,
      blockApprover: BlockApproverProtocol
  )(implicit scheduler: Scheduler)
      extends CasperPacketHandlerInternal[F] {
    private val nonePacket: F[Option[Packet]] = Monad[F].pure(None: Option[Packet])

    override def handleBlockMessage(bm: BlockMessage): F[Option[Packet]] = nonePacket
    override def handleBlockRequest(peer: PeerNode, br: BlockRequest): F[Option[Packet]] =
      nonePacket
    override def handleApprovedBlock(
        ab: ApprovedBlock
    ): F[(Option[MultiParentCasper[F]], Option[Packet])] =
      for {
        _ <- Log[F].info("Received ApprovedBlock message while in GenesisValidatorHandler state.")
        casperO <- onApprovedBlockTransition(
                    ab,
                    Set(ByteString.copyFrom(validatorId.publicKey)),
                    runtimeManager,
                    Some(validatorId),
                    shardId
                  )
        _ <- casperO.fold(Log[F].warn("MultiParentCasper instance not created."))(
              _ => Log[F].info("MultiParentCasper instance created.")
            )
      } yield (casperO, none[Packet])

    override def handleApprovedBlockRequest(
        peer: PeerNode,
        br: ApprovedBlockRequest
    ): F[Option[Packet]] =
      RPConfAsk[F].reader(_.local).map(noApprovedBlockAvailable(_).some)

    override def handleBlockApproval(ba: BlockApproval): F[Option[Packet]] =
      nonePacket

    override def handleUnapprovedBlock(peer: PeerNode, ub: UnapprovedBlock): F[Option[Packet]] =
      blockApprover.unapprovedBlockPacketHandler(peer, ub)
    override def handleNoApprovedBlockAvailable(na: NoApprovedBlockAvailable): F[Option[Packet]] =
      for {
        _ <- Log[F].info(s"No approved block available on node ${na.nodeIdentifer}")
      } yield none[Packet]
  }

  /** Node in this state is will send out an [[UnapprovedBlock]] message to all peers
    * and will wait for [[BlockApproval]] messages forwarding handling of those to instance of [[ApproveBlockProtocol]] class.
    * After enough [[BlockApproval]]s has been received it will create an [[ApprovedBlock]] and send it to peers.
    *
    *
    * For all other messages it will return `F[None]`.
    **/
  private[comm] class StandaloneCasperHandler[F[_]: Sync: Capture: ConnectionsCell: NodeDiscovery: BlockStore: TransportLayer: Log: Time: ErrorHandler: SafetyOracle: RPConfAsk: LastApprovedBlock](
      approveProtocol: ApproveBlockProtocol[F]
  )(implicit scheduler: Scheduler)
      extends CasperPacketHandlerInternal[F] {

    private val nonePacket: F[Option[Packet]] = Applicative[F].pure(None: Option[Packet])

    override def handleBlockMessage(bm: BlockMessage): F[Option[Packet]] =
      nonePacket
    override def handleBlockRequest(peer: PeerNode, br: BlockRequest): F[Option[Packet]] =
      nonePacket
    override def handleApprovedBlock(
        ab: ApprovedBlock
    ): F[(Option[MultiParentCasper[F]], Option[Packet])] =
      nonePacket.map(none[MultiParentCasper[F]] -> _)
    override def handleApprovedBlockRequest(
        peer: PeerNode,
        br: ApprovedBlockRequest
    ): F[Option[Packet]] =
      RPConfAsk[F].reader(_.local).map(noApprovedBlockAvailable(_).some)

    override def handleUnapprovedBlock(peer: PeerNode, ub: UnapprovedBlock): F[Option[Packet]] =
      nonePacket

    override def handleBlockApproval(ba: BlockApproval): F[Option[Packet]] =
      approveProtocol.addApproval(ba).map(_ => none[Packet])

    override def handleNoApprovedBlockAvailable(na: NoApprovedBlockAvailable): F[Option[Packet]] =
      for {
        _ <- Log[F].info(s"No approved block available on node ${na.nodeIdentifer}")
      } yield none[Packet]
  }

  object StandaloneCasperHandler {
    def approveBlockInterval[F[_]: Sync: Capture: ConnectionsCell: NodeDiscovery: BlockStore: TransportLayer: Log: Time: Timer: ErrorHandler: SafetyOracle: RPConfAsk: LastApprovedBlock: MultiParentCasperRef](
        interval: FiniteDuration,
        shardId: String,
        runtimeManager: RuntimeManager,
        validatorId: Option[ValidatorIdentity],
        capserHandlerInternal: Ref[F, CasperPacketHandlerInternal[F]]
    )(implicit scheduler: Scheduler): F[Unit] =
      for {
        _                  <- implicitly[Timer[F]].sleep(interval)
        lastApprovedBlockO <- LastApprovedBlock[F].get
        cont <- lastApprovedBlockO match {
                 case None =>
                   approveBlockInterval[F](
                     interval,
                     shardId,
                     runtimeManager,
                     validatorId,
                     capserHandlerInternal
                   )
                 case Some(approvedBlock) =>
                   val blockMessage = approvedBlock.candidate.flatMap(_.block).get
                   for {
                     _ <- BlockStore[F].put(blockMessage.blockHash, blockMessage)
                     casper <- MultiParentCasper.hashSetCasper[F](
                                runtimeManager,
                                validatorId,
                                blockMessage,
                                shardId
                              )
                     _   <- MultiParentCasperRef[F].set(casper)
                     _   <- Log[F].info("Making a transition to ApprovedBlockRecievedHandler state.")
                     abh = new ApprovedBlockReceivedHandler[F](casper, approvedBlock)
                     _   <- capserHandlerInternal.set(abh)
                   } yield ()
               }
      } yield cont
  }

  /** Node in this state will query peers in the network with [[ApprovedBlockRequest]] message
    * and will wait for the [[ApprovedBlock]] message to arrive. Until then  it will respond with
    * `F[None]` to all other message types.
    **/
  private[comm] class BootstrapCasperHandler[F[_]: Sync: Capture: ConnectionsCell: NodeDiscovery: BlockStore: TransportLayer: Log: Time: ErrorHandler: SafetyOracle: RPConfAsk: LastApprovedBlock](
      runtimeManager: RuntimeManager,
      shardId: String,
      validatorId: Option[ValidatorIdentity],
      validators: Set[ByteString]
  )(implicit scheduler: Scheduler)
      extends CasperPacketHandlerInternal[F] {
    private val nonePacket: F[Option[Packet]] = Applicative[F].pure(None: Option[Packet])

    override def handleBlockMessage(bm: BlockMessage): F[Option[Packet]] = nonePacket
    override def handleBlockRequest(peer: PeerNode, br: BlockRequest): F[Option[Packet]] =
      nonePacket
    override def handleApprovedBlockRequest(
        peer: PeerNode,
        br: ApprovedBlockRequest
    ): F[Option[Packet]] =
      Option(noApprovedBlockAvailable(peer)).pure[F]

    override def handleUnapprovedBlock(peer: PeerNode, ub: UnapprovedBlock): F[Option[Packet]] =
      nonePacket
    override def handleBlockApproval(ba: BlockApproval): F[Option[Packet]] = nonePacket

    override def handleApprovedBlock(
        ab: ApprovedBlock
    ): F[(Option[MultiParentCasper[F]], Option[Packet])] =
      onApprovedBlockTransition(ab, validators, runtimeManager, validatorId, shardId).map(
        _ -> none[Packet]
      )

    override def handleNoApprovedBlockAvailable(na: NoApprovedBlockAvailable): F[Option[Packet]] =
      for {
        _ <- Log[F].info(s"No approved block available on node ${na.nodeIdentifer}")
      } yield none[Packet]

  }

  /** Node in this state has already received at least one [[ApprovedBlock]] and it has created an instance
    * of [[MultiParentCasper]].
    *
    * In the future it will be possible to create checkpoint with new [[ApprovedBlock]].
    **/
  class ApprovedBlockReceivedHandler[F[_]: RPConfAsk: BlockStore: Monad: ConnectionsCell: TransportLayer: Log: Time: ErrorHandler](
      private val casper: MultiParentCasper[F],
      approvedBlock: ApprovedBlock
  ) extends CasperPacketHandlerInternal[F] {

    implicit val _casper = casper

    private val nonePacket: F[Option[Packet]] = Applicative[F].pure(None: Option[Packet])

    // Possible optimization in the future
    // TODO: accept update to approved block (this will be needed for checkpointing)
    override def handleApprovedBlock(
        ab: ApprovedBlock
    ): F[(Option[MultiParentCasper[F]], Option[Packet])] =
      nonePacket.map(none[MultiParentCasper[F]] -> _)

    override def handleUnapprovedBlock(peer: PeerNode, ub: UnapprovedBlock): F[Option[Packet]] =
      nonePacket

    override def handleBlockApproval(b: BlockApproval): F[Option[Packet]] =
      nonePacket

    override def handleBlockMessage(b: BlockMessage): F[Option[Packet]] =
      for {
        isOldBlock <- MultiParentCasper[F].contains(b)
        _ <- if (isOldBlock) {
              Log[F].info(s"Received block ${PrettyPrinter.buildString(b.blockHash)} again.")
            } else {
              handleNewBlock[F](b)
            }
      } yield none[Packet]

    override def handleBlockRequest(peer: PeerNode, br: BlockRequest): F[Option[Packet]] =
      for {
        local      <- RPConfAsk[F].reader(_.local)
        block      <- BlockStore[F].get(br.hash)
        serialized = block.map(_.toByteString)
        maybeMsg = serialized.map(
          serializedMessage => packet(local, transport.BlockMessage, serializedMessage)
        )
        send     <- maybeMsg.traverse(msg => TransportLayer[F].send(peer, msg))
        hash     = PrettyPrinter.buildString(br.hash)
        logIntro = s"Received request for block $hash from $peer."
        _ <- send match {
              case None    => Log[F].info(logIntro + "No response given since block not found.")
              case Some(_) => Log[F].info(logIntro + "Response sent.")
            }
      } yield none[Packet]

    override def handleApprovedBlockRequest(
        peer: PeerNode,
        br: ApprovedBlockRequest
    ): F[Option[Packet]] =
      for {
        _ <- Log[F].info(s"Received ApprovedBlockRequest from $peer")
      } yield Some(toPacket(transport.ApprovedBlock, approvedBlock.toByteString))

    override def handleNoApprovedBlockAvailable(na: NoApprovedBlockAvailable): F[Option[Packet]] =
      for {
        _ <- Log[F].info(s"No approved block available on node ${na.nodeIdentifer}")
      } yield none[Packet]
  }

  class CasperPacketHandlerImpl[F[_]: Monad: RPConfAsk: BlockStore: ConnectionsCell: TransportLayer: Log: Time: ErrorHandler: LastApprovedBlock: MultiParentCasperRef](
      private val cphI: Ref[F, CasperPacketHandlerInternal[F]]
  ) extends CasperPacketHandler[F] {

    override def handle(peer: PeerNode): PartialFunction[Packet, F[Option[Packet]]] =
      Function
        .unlift(
          (p: Packet) =>
            HandleMessages
              .handleCompression(p)
              .flatMap(
                p =>
                  packetToBlockRequest(p) orElse
                    packetToApprovedBlock(p) orElse
                    packetToApprovedBlockRequest(p) orElse
                    packetToBlockMessage(p) orElse
                    packetToBlockApproval(p) orElse
                    packetToUnapprovedBlock(p) orElse
                    packetToNoApprovedBlockAvailable(p))
        )
        .andThen {
          case br: BlockRequest =>
            for {
              cph <- cphI.get
              res <- cph.handleBlockRequest(peer, br)
            } yield res

          case ab: ApprovedBlock =>
            for {
              cph              <- cphI.get
              ret              <- cph.handleApprovedBlock(ab)
              (casper, packet) = ret
              _ <- casper match {
                    case None => ().pure[F]
                    case Some(casperInstance) =>
                      for {
                        _ <- MultiParentCasperRef[F].set(casperInstance)
                        _ <- Log[F].info(
                              "Making a transition to ApprovedBlockRecievedHandler state."
                            )
                        abr = new ApprovedBlockReceivedHandler(casperInstance, ab)
                        _   <- cphI.set(abr)
                      } yield ()

                  }
            } yield packet

          case abr: ApprovedBlockRequest =>
            for {
              cph <- cphI.get
              res <- cph.handleApprovedBlockRequest(peer, abr)
            } yield res

          case bm: BlockMessage =>
            for {
              cph <- cphI.get
              res <- cph.handleBlockMessage(bm)
            } yield res

          case ba: BlockApproval =>
            for {
              cph <- cphI.get
              res <- cph.handleBlockApproval(ba)
            } yield res

          case ub: UnapprovedBlock =>
            for {
              cph <- cphI.get
              res <- cph.handleUnapprovedBlock(peer, ub)
            } yield res

          case nab: NoApprovedBlockAvailable =>
            for {
              cph <- cphI.get
              res <- cph.handleNoApprovedBlockAvailable(nab)
            } yield res

        }
  }

  private def handleNewBlock[F[_]: Monad: MultiParentCasper: TransportLayer: Log: Time: ErrorHandler](
      b: BlockMessage
  ): F[Unit] =
    for {
      _ <- Log[F].info(s"Received ${PrettyPrinter.buildString(b)}.")
      _ <- MultiParentCasper[F].addBlock(b)
    } yield ()

  private def packetToBlockMessage(msg: Packet): Option[BlockMessage] =
    if (msg.typeId == transport.BlockMessage.id)
      Try(BlockMessage.parseFrom(msg.content.toByteArray)).toOption
    else None

  private def packetToApprovedBlock(msg: Packet): Option[ApprovedBlock] =
    if (msg.typeId == transport.ApprovedBlock.id)
      Try(ApprovedBlock.parseFrom(msg.content.toByteArray)).toOption
    else None

  private def packetToApprovedBlockRequest(msg: Packet): Option[ApprovedBlockRequest] =
    if (msg.typeId == transport.ApprovedBlockRequest.id)
      Try(ApprovedBlockRequest.parseFrom(msg.content.toByteArray)).toOption
    else None

  private def packetToBlockRequest(msg: Packet): Option[BlockRequest] =
    if (msg.typeId == transport.BlockRequest.id)
      Try(BlockRequest.parseFrom(msg.content.toByteArray)).toOption
    else None

  private def packetToBlockApproval(msg: Packet): Option[BlockApproval] =
    if (msg.typeId == transport.BlockApproval.id)
      Try(BlockApproval.parseFrom(msg.content.toByteArray)).toOption
    else None

  private def packetToUnapprovedBlock(msg: Packet): Option[UnapprovedBlock] =
    if (msg.typeId == transport.UnapprovedBlock.id)
      Try(UnapprovedBlock.parseFrom(msg.content.toByteArray)).toOption
    else None

  private def packetToNoApprovedBlockAvailable(msg: Packet): Option[NoApprovedBlockAvailable] =
    if (msg.typeId == transport.NoApprovedBlockAvailable.id)
      Try(NoApprovedBlockAvailable.parseFrom(msg.content.toByteArray)).toOption
    else None

  private def onApprovedBlockTransition[F[_]: Sync: Time: ErrorHandler: SafetyOracle: RPConfAsk: TransportLayer: Capture: ConnectionsCell: Log: BlockStore: LastApprovedBlock](
      b: ApprovedBlock,
      validators: Set[ByteString],
      runtimeManager: RuntimeManager,
      validatorId: Option[ValidatorIdentity],
      shardId: String
  )(implicit scheduler: Scheduler): F[Option[MultiParentCasper[F]]] =
    for {
      isValid <- Validate.approvedBlock[F](b, validators)
      casper <- if (isValid) {
                 for {
                   _            <- Log[F].info("Valid ApprovedBlock received!")
                   blockMessage = b.candidate.flatMap(_.block).get
                   _            <- BlockStore[F].put(blockMessage.blockHash, blockMessage)
                   _            <- LastApprovedBlock[F].set(b)
                   casper <- MultiParentCasper
                              .hashSetCasper[F](runtimeManager, validatorId, blockMessage, shardId)
                 } yield Option(casper)
               } else
                 Log[F]
                   .info("Invalid ApprovedBlock received; refusing to add.")
                   .map(_ => none[MultiParentCasper[F]])
    } yield casper

  def forTrans[F[_]: Monad, T[_[_], _]: MonadTrans](
      implicit C: CasperPacketHandler[F]
  ): CasperPacketHandler[T[F, ?]] =
    new CasperPacketHandler[T[F, ?]] {
      override def handle(peer: PeerNode): PartialFunction[Packet, T[F, Option[Packet]]] =
        PartialFunction { (p: Packet) =>
          C.handle(peer)(p).liftM[T]
        }
    }

  private def noApprovedBlockAvailable(peer: PeerNode): Packet =
<<<<<<< HEAD
    Packet(
      transport.NoApprovedBlockAvailable.id,
      NoApprovedBlockAvailable("NoApprovedBlockAvailable", peer.toString).toByteString
    )
=======
    toPacket(transport.NoApprovedBlockAvailable,
             NoApprovedBlockAvailable("NoApprovedBlockAvailable", peer.toString).toByteString)
>>>>>>> 0a3c7121

}

trait CasperPacketHandler[F[_]] {
  def handle(peer: PeerNode): PartialFunction[Packet, F[Option[Packet]]]
}

abstract class CasperPacketHandlerInstances {
  implicit def eitherTCasperPacketHandler[E, F[_]: Monad: CasperPacketHandler[?[_]]]
    : CasperPacketHandler[EitherT[F, E, ?]] = CasperPacketHandler.forTrans[F, EitherT[?[_], E, ?]]
}<|MERGE_RESOLUTION|>--- conflicted
+++ resolved
@@ -20,12 +20,9 @@
 import coop.rchain.comm.discovery.NodeDiscovery
 import coop.rchain.comm.protocol.routing.Packet
 import coop.rchain.comm.rp.Connect.{ConnectionsCell, RPConfAsk}
-<<<<<<< HEAD
 import coop.rchain.comm.rp.ProtocolHelper.packet
-=======
 import coop.rchain.comm.rp.HandleMessages
 import coop.rchain.comm.transport.CommMessages.{packet, toPacket}
->>>>>>> 0a3c7121
 import coop.rchain.comm.transport.TransportLayer
 import coop.rchain.comm.{transport, PeerNode}
 import coop.rchain.metrics.Metrics
@@ -547,15 +544,10 @@
     }
 
   private def noApprovedBlockAvailable(peer: PeerNode): Packet =
-<<<<<<< HEAD
-    Packet(
-      transport.NoApprovedBlockAvailable.id,
+    toPacket(
+      transport.NoApprovedBlockAvailable,
       NoApprovedBlockAvailable("NoApprovedBlockAvailable", peer.toString).toByteString
     )
-=======
-    toPacket(transport.NoApprovedBlockAvailable,
-             NoApprovedBlockAvailable("NoApprovedBlockAvailable", peer.toString).toByteString)
->>>>>>> 0a3c7121
 
 }
 
