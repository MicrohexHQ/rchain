package coop.rchain.casper.util.rholang

import com.google.protobuf.ByteString
import coop.rchain.casper.util.ProtoUtil
import coop.rchain.casper.PrettyPrinter.buildString
import coop.rchain.casper.protocol._
import coop.rchain.catscontrib.TaskContrib._
import coop.rchain.crypto.hash.Blake2b512Random
import coop.rchain.models._
import coop.rchain.rholang.interpreter.{ErrorLog, Reduce, Runtime}
import coop.rchain.rholang.interpreter.errors.InterpreterError
import coop.rchain.rholang.interpreter.storage.StoragePrinter
import coop.rchain.rspace.{trace, Blake2b256Hash, Checkpoint, ReplayException}
import monix.execution.Scheduler
import coop.rchain.rspace.internal.WaitingContinuation

import scala.concurrent.SyncVar
import scala.util.{Failure, Success, Try}
import RuntimeManager.StateHash
import coop.rchain.crypto.codec.Base16
import coop.rchain.models.Channel.ChannelInstance.Quote
import coop.rchain.models.Expr.ExprInstance.{GInt, GString}
import coop.rchain.rholang.interpreter.accounting.{CostAccount, CostAccountingAlg}
import coop.rchain.rspace.internal.Datum
import coop.rchain.rspace.trace.Produce
import monix.eval.Task

import scala.collection.immutable

//runtime is a SyncVar for thread-safety, as all checkpoints share the same "hot store"
class RuntimeManager private (val emptyStateHash: ByteString, runtimeContainer: SyncVar[Runtime]) {

  def captureResults(start: StateHash, term: Par, name: String = "__SCALA__")(
      implicit scheduler: Scheduler): Seq[Par] = {
<<<<<<< HEAD
    val runtime                   = runtimeContainer.take()
    val deploy                    = ProtoUtil.termDeploy(term)
    val (_, Seq(processedDeploy)) = newEval(deploy :: Nil, runtime, start)
=======
    val runtime           = getResetRuntime(start)
    val deploy            = ProtoUtil.termDeploy(term, System.currentTimeMillis())
    val costAccountingAlg = CostAccountingAlg.unsafe[Task](CostAccount.zero)
    val evalRes           = eval(deploy :: Nil, runtime.reducer, runtime.errorLog, costAccountingAlg)
>>>>>>> 9218849b

    //TODO: Is better error handling needed here?
    val result: Seq[Datum[ListChannelWithRandom]] =
      if (processedDeploy.status.isFailed) Nil
      else {
        val returnChannel = Channel(Quote(Par().copy(exprs = Seq(Expr(GString(name))))))
        runtime.space.getData(returnChannel)
      }

    runtimeContainer.put(runtime)

    for {
      datum   <- result
      channel <- datum.a.channels
      par     <- channel.channelInstance.quote
    } yield par
  }

  def replayComputeState(hash: StateHash, terms: Seq[InternalProcessedDeploy])(
      implicit scheduler: Scheduler): Either[Throwable, StateHash] = {
    val runtime = runtimeContainer.take()
    val result  = replayEval(terms, runtime, hash)
    runtimeContainer.put(runtime)
    result
  }

  def computeState(hash: StateHash, terms: Seq[Deploy])(
      implicit scheduler: Scheduler): (StateHash, Seq[InternalProcessedDeploy]) = {
    val runtime = runtimeContainer.take()
    val result  = newEval(terms, runtime, hash)
    runtimeContainer.put(runtime)
    result
  }

  def storageRepr(hash: StateHash): String = {
    val resetRuntime = getResetRuntime(hash)
    val result       = StoragePrinter.prettyPrint(resetRuntime.space.store)
    runtimeContainer.put(resetRuntime)
    result
  }

  def computeBonds(hash: StateHash): Seq[Bond] = {
    val resetRuntime = getResetRuntime(hash)
    // TODO: Switch to a read only name
    val bondsChannel     = Channel(Quote(Par().copy(exprs = Seq(Expr(GString("proofOfStake"))))))
    val bondsChannelData = resetRuntime.space.getData(bondsChannel)
    runtimeContainer.put(resetRuntime)
    toBondSeq(bondsChannelData)
  }

  private def getResetRuntime(hash: StateHash) = {
    val runtime   = runtimeContainer.take()
    val blakeHash = Blake2b256Hash.fromByteArray(hash.toByteArray)
    Try(runtime.space.reset(blakeHash)) match {
      case Success(_) => runtime
      case Failure(ex) =>
        runtimeContainer.put(runtime)
        throw ex
    }
  }

  private def toBondSeq(data: Seq[Datum[ListChannelWithRandom]]): Seq[Bond] = {
    assert(data.length == 1)
    val Datum(as: ListChannelWithRandom, _: Boolean, _: Produce) = data.head
    as.channels.head match {
      case Channel(Quote(p)) =>
        p.exprs.head.getEMapBody.ps.map {
          case (validator: Par, bond: Par) =>
            assert(validator.exprs.length == 1)
            assert(bond.exprs.length == 1)
            val validatorName = validator.exprs.head.getGString
            val stakeAmount   = bond.exprs.head.getGInt
            Bond(ByteString.copyFrom(Base16.decode(validatorName)), stakeAmount)
        }.toList
      case Channel(_) => throw new Error("Should never happen")
    }
  }

  def getData(hash: ByteString, channel: Channel): Seq[Par] = {
    val resetRuntime                              = getResetRuntime(hash)
    val result: Seq[Datum[ListChannelWithRandom]] = resetRuntime.space.getData(channel)
    runtimeContainer.put(resetRuntime)
    for {
      datum   <- result
      channel <- datum.a.channels
      par     <- channel.channelInstance.quote
    } yield par
  }

  def getContinuation(hash: ByteString,
                      channels: immutable.Seq[Channel]): Seq[(Seq[BindPattern], Par)] = {
    val resetRuntime = getResetRuntime(hash)
    val results: Seq[WaitingContinuation[BindPattern, TaggedContinuation]] =
      resetRuntime.space.getWaitingContinuations(channels)
    runtimeContainer.put(resetRuntime)
    for {
      result <- results.filter(_.continuation.taggedCont.isParBody)
    } yield (result.patterns, result.continuation.taggedCont.parBody.get.body)
  }

  private def newEval(terms: Seq[Deploy], runtime: Runtime, initHash: StateHash)(
      implicit scheduler: Scheduler): (StateHash, Seq[InternalProcessedDeploy]) = {
    implicit val costAccountingAlg = CostAccountingAlg.unsafe[Task](CostAccount.zero)

    def doEval(terms: Seq[Deploy],
               hash: Blake2b256Hash,
               acc: Vector[InternalProcessedDeploy]): (StateHash, Vector[InternalProcessedDeploy]) =
      terms match {
        case deploy +: rem =>
          runtime.space.reset(hash)
          val (cost, errors) = injAttempt(deploy, runtime.reducer, runtime.errorLog)
          val newCheckpoint  = runtime.space.createCheckpoint()
          val deployResult = InternalProcessedDeploy(deploy,
                                                     cost,
                                                     newCheckpoint.log,
                                                     DeployStatus.fromErrors(errors))

          if (errors.isEmpty) doEval(rem, newCheckpoint.root, acc :+ deployResult)
          else doEval(rem, hash, acc :+ deployResult)

        case _ => (ByteString.copyFrom(hash.bytes.toArray), acc)
      }

    doEval(terms, Blake2b256Hash.fromByteArray(initHash.toByteArray), Vector.empty)
  }

  private def replayEval(
      terms: Seq[InternalProcessedDeploy],
      runtime: Runtime,
      initHash: StateHash)(implicit scheduler: Scheduler): Either[Throwable, StateHash] = {
    implicit val costAccountingAlg = CostAccountingAlg.unsafe[Task](CostAccount.zero)

    def doReplayEval(terms: Seq[InternalProcessedDeploy],
                     hash: Blake2b256Hash): Either[Throwable, StateHash] =
      terms match {
        case InternalProcessedDeploy(deploy, _, log, status) +: rem =>
          runtime.replaySpace.rig(hash, log.toList)
          //TODO: compare replay deploy cost to given deploy cost
          val (_, errors) = injAttempt(deploy, runtime.replayReducer, runtime.errorLog)
          DeployStatus.fromErrors(errors) match {
            case UntracedCommEvent(ex) => Left(ex)
            case replayStatus =>
              if (status.isFailed != replayStatus.isFailed)
                Left(new Exception(
                  s"Replay status $replayStatus did not match expected status $status for deploy ${buildString(deploy)}"))
              else if (errors.nonEmpty) doReplayEval(rem, hash)
              else {
                val newCheckpoint = runtime.replaySpace.createCheckpoint()
                doReplayEval(rem, newCheckpoint.root)
              }
          }

        case _ => Right(ByteString.copyFrom(hash.bytes.toArray))
      }

    doReplayEval(terms, Blake2b256Hash.fromByteArray(initHash.toByteArray))
  }

  private def injAttempt(deploy: Deploy, reducer: Reduce[Task], errorLog: ErrorLog)(
      implicit scheduler: Scheduler,
      costAlg: CostAccountingAlg[Task]): (PCost, Vector[Throwable]) = {
    implicit val rand: Blake2b512Random = Blake2b512Random(DeployData.toByteArray(deploy.raw.get))
    Try(reducer.inj(deploy.term.get).unsafeRunSync) match {
      case Success(_) =>
        val errors = errorLog.readAndClearErrorVector()
        val cost   = CostAccount.toProto(costAlg.getCost().unsafeRunSync)
        cost -> errors

      case Failure(ex) =>
        val otherErrors = errorLog.readAndClearErrorVector()
        val errors      = otherErrors :+ ex
        val cost        = CostAccount.toProto(costAlg.getCost().unsafeRunSync)
        cost -> errors
    }
  }
}

object RuntimeManager {
  type StateHash = ByteString

  def fromRuntime(active: Runtime): RuntimeManager = {
    active.space.clear()
    active.replaySpace.clear()
    val hash       = ByteString.copyFrom(active.space.createCheckpoint().root.bytes.toArray)
    val replayHash = ByteString.copyFrom(active.replaySpace.createCheckpoint().root.bytes.toArray)
    assert(hash == replayHash)
    val runtime = new SyncVar[Runtime]()
    runtime.put(active)

    new RuntimeManager(hash, runtime)
  }
}<|MERGE_RESOLUTION|>--- conflicted
+++ resolved
@@ -32,16 +32,9 @@
 
   def captureResults(start: StateHash, term: Par, name: String = "__SCALA__")(
       implicit scheduler: Scheduler): Seq[Par] = {
-<<<<<<< HEAD
     val runtime                   = runtimeContainer.take()
-    val deploy                    = ProtoUtil.termDeploy(term)
+    val deploy                    = ProtoUtil.termDeploy(term, System.currentTimeMillis())
     val (_, Seq(processedDeploy)) = newEval(deploy :: Nil, runtime, start)
-=======
-    val runtime           = getResetRuntime(start)
-    val deploy            = ProtoUtil.termDeploy(term, System.currentTimeMillis())
-    val costAccountingAlg = CostAccountingAlg.unsafe[Task](CostAccount.zero)
-    val evalRes           = eval(deploy :: Nil, runtime.reducer, runtime.errorLog, costAccountingAlg)
->>>>>>> 9218849b
 
     //TODO: Is better error handling needed here?
     val result: Seq[Datum[ListChannelWithRandom]] =
