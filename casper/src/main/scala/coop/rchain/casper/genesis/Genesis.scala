package coop.rchain.casper.genesis

import cats.{Applicative, Foldable, Monad}
import cats.implicits._

import com.google.protobuf.ByteString

import coop.rchain.catscontrib._
import coop.rchain.casper.genesis.contracts.{Rev, Wallet}
import coop.rchain.casper.protocol._
import coop.rchain.casper.util.ProtoUtil.{blockHeader, termDeploy, unsignedBlockProto}
import coop.rchain.casper.util.Sorting
import coop.rchain.casper.util.rholang.RuntimeManager
import coop.rchain.casper.util.rholang.RuntimeManager.StateHash
import coop.rchain.crypto.codec.Base16
import coop.rchain.crypto.signatures.Ed25519
<<<<<<< HEAD
import coop.rchain.rholang.collection.LinkedList
import coop.rchain.rholang.interpreter.Runtime
import coop.rchain.rholang.math.NonNegativeNumber
import coop.rchain.rholang.mint.MakeMint
import coop.rchain.rholang.wallet.BasicWallet
import coop.rchain.shared.{Log, Time}
=======
import coop.rchain.shared.{Log, LogSource}
>>>>>>> 51fc8ac7

import java.io.{File, PrintWriter}
import java.nio.file.{Files, Path}

import monix.execution.Scheduler

import scala.concurrent.SyncVar
import scala.io.Source
import scala.util.{Failure, Success, Try}

object Genesis {

<<<<<<< HEAD
  def withContracts(initial: BlockMessage,
                    wallets: Seq[Wallet],
                    startHash: StateHash,
                    runtimeManager: RuntimeManager)(implicit scheduler: Scheduler): BlockMessage = {

    val blessedTerms = List(
      LinkedList.term,
      NonNegativeNumber.term,
      MakeMint.term,
      BasicWallet.term,
      (new Rev(wallets)).term
    )

    val Right(stateHash) = runtimeManager.computeState(startHash, blessedTerms)

    val stateWithContracts = for {
      bd <- initial.body
      ps <- bd.postState
    } yield ps.withTuplespace(stateHash)
    val version   = initial.header.get.version
    val timestamp = initial.header.get.timestamp

    //TODO: add comm reductions
    val body   = Body(postState = stateWithContracts, newCode = blessedTerms.map(termDeploy))
    val header = blockHeader(body, List.empty[ByteString], version, timestamp)

    unsignedBlockProto(body, header, List.empty[Justification])
  }
=======
  private implicit val logSource: LogSource = LogSource(this.getClass)

  def fromBondsFile[F[_]: Monad: Capture: Log](maybePath: Option[String],
                                               numValidators: Int,
                                               validatorsPath: Path): F[BlockMessage] =
    for {
      bondsFile <- toFile[F](maybePath, validatorsPath)
      bonds     <- getBonds[F](bondsFile, numValidators, validatorsPath)
    } yield fromBonds(bonds)
>>>>>>> 51fc8ac7

  def withoutContracts(bonds: Map[Array[Byte], Int],
                       version: Long,
                       timestamp: Long): BlockMessage = {
    import Sorting.byteArrayOrdering
    //sort to have deterministic order (to get reproducible hash)
    val bondsProto = bonds.toIndexedSeq.sorted.map {
      case (pk, stake) =>
        val validator = ByteString.copyFrom(pk)
        Bond(validator, stake)
    }

    val state = RChainState()
      .withBlockNumber(0)
      .withBonds(bondsProto)
    val body = Body()
      .withPostState(state)
    val header = blockHeader(body, List.empty[ByteString], version, timestamp)

    unsignedBlockProto(body, header, List.empty[Justification])
  }

  //TODO: Decide on version number
  //TODO: Include wallets input file
  def fromBondsFile[F[_]: Monad: Capture: Log: Time](
      maybePath: Option[String],
      numValidators: Int,
      validatorsPath: Path)(implicit scheduler: Scheduler): F[BlockMessage] =
    for {
      bondsFile <- toFile[F](maybePath, validatorsPath)
      bonds     <- getBonds[F](bondsFile, numValidators, validatorsPath)
      now       <- Time[F].currentMillis
      initial   = withoutContracts(bonds = bonds, timestamp = now, version = 0L)
      genesis <- createRuntime[F].flatMap {
                  case (startHash, runtimeManager, runtime) =>
                    val result =
                      withContracts(initial, Seq.empty[Wallet], startHash, runtimeManager)
                    result.pure[F] <* closeRuntime(runtime)(Capture[F])
                }
    } yield genesis

  //TODO: remove in favour of having a runtime passed in
  private def createRuntime[F[_]: Capture]: F[(StateHash, RuntimeManager, SyncVar[Runtime])] =
    Capture[F].capture {
      val storageSize     = 1024L * 1024
      val storageLocation = Files.createTempDirectory(s"casper-genesis-runtime")
      val runtime         = new SyncVar[Runtime]()
      runtime.put(Runtime.create(storageLocation, storageSize))
      val (initStateHash, runtimeManager) = RuntimeManager.fromRuntime(runtime)
      (initStateHash, runtimeManager, runtime)
    }

  private def closeRuntime[F[_]: Capture](runtime: SyncVar[Runtime]): F[Unit] = Capture[F].capture {
    val active = runtime.take()
    active.close()
  }

  private def toFile[F[_]: Applicative: Log](maybePath: Option[String],
                                             validatorsPath: Path): F[Option[File]] =
    maybePath match {
      case Some(path) =>
        val f = new File(path)
        if (f.exists) f.some.pure[F]
        else {
          Log[F].warn(
            s"Specified bonds file $path does not exist. Falling back on generating random validators."
          ) *> none[File].pure[F]
        }

      case None =>
        val default = validatorsPath.resolve("bonds.txt").toFile
        if (default.exists) {
          Log[F].info(
            s"Found default bonds file ${default.getPath}."
          ) *> default.some.pure[F]
        } else none[File].pure[F]
    }

  private def getBonds[F[_]: Monad: Capture: Log](bondsFile: Option[File],
                                                  numValidators: Int,
                                                  validatorsPath: Path): F[Map[Array[Byte], Int]] =
    bondsFile match {
      case Some(file) =>
        Capture[F]
          .capture {
            Try {
              Source
                .fromFile(file)
                .getLines()
                .map(line => {
                  val Array(pk, stake) = line.trim.split(" ")
                  Base16.decode(pk) -> (stake.toInt)
                })
                .toMap
            }
          }
          .flatMap {
            case Success(bonds) => bonds.pure[F]
            case Failure(_) =>
              Log[F].warn(
                s"Bonds file ${file.getPath} cannot be parsed. Falling back on generating random validators."
              ) *> newValidators[F](numValidators, validatorsPath)
          }
      case None => newValidators[F](numValidators, validatorsPath)
    }

  private def newValidators[F[_]: Monad: Capture: Log](
      numValidators: Int,
      validatorsPath: Path): F[Map[Array[Byte], Int]] = {
    val keys         = Vector.fill(numValidators)(Ed25519.newKeyPair)
    val (_, pubKeys) = keys.unzip
    val bonds        = pubKeys.zip((1 to numValidators).toVector).toMap
    val genBondsFile = validatorsPath.resolve(s"bonds.txt").toFile

    val skFiles = Capture[F].capture {
      validatorsPath.toFile.mkdir()
      keys.foreach { //create files showing the secret key for each public key
        case (sec, pub) =>
          val sk      = Base16.encode(sec)
          val pk      = Base16.encode(pub)
          val skFile  = validatorsPath.resolve(s"$pk.sk").toFile
          val printer = new PrintWriter(skFile)
          printer.println(sk)
          printer.close()
      }
    }

    //create bonds file for editing/future use
    for {
      _       <- skFiles
      printer <- Capture[F].capture { new PrintWriter(genBondsFile) }
      _ <- Foldable[List].foldM[F, (Array[Byte], Int), Unit](bonds.toList, ()) {
            case (_, (pub, stake)) =>
              val pk = Base16.encode(pub)
              Log[F].info(s"Created validator $pk with bond $stake") *>
                Capture[F].capture { printer.println(s"$pk $stake") }
          }
      _ <- Capture[F].capture { printer.close() }
    } yield bonds
  }

}<|MERGE_RESOLUTION|>--- conflicted
+++ resolved
@@ -14,16 +14,12 @@
 import coop.rchain.casper.util.rholang.RuntimeManager.StateHash
 import coop.rchain.crypto.codec.Base16
 import coop.rchain.crypto.signatures.Ed25519
-<<<<<<< HEAD
 import coop.rchain.rholang.collection.LinkedList
 import coop.rchain.rholang.interpreter.Runtime
 import coop.rchain.rholang.math.NonNegativeNumber
 import coop.rchain.rholang.mint.MakeMint
 import coop.rchain.rholang.wallet.BasicWallet
-import coop.rchain.shared.{Log, Time}
-=======
-import coop.rchain.shared.{Log, LogSource}
->>>>>>> 51fc8ac7
+import coop.rchain.shared.{Log, LogSource, Time}
 
 import java.io.{File, PrintWriter}
 import java.nio.file.{Files, Path}
@@ -36,7 +32,8 @@
 
 object Genesis {
 
-<<<<<<< HEAD
+  private implicit val logSource: LogSource = LogSource(this.getClass)
+
   def withContracts(initial: BlockMessage,
                     wallets: Seq[Wallet],
                     startHash: StateHash,
@@ -50,7 +47,8 @@
       (new Rev(wallets)).term
     )
 
-    val Right(stateHash) = runtimeManager.computeState(startHash, blessedTerms)
+    val Right(checkpoint) = runtimeManager.computeState(startHash, blessedTerms)
+    val stateHash         = ByteString.copyFrom(checkpoint.root.bytes.toArray)
 
     val stateWithContracts = for {
       bd <- initial.body
@@ -65,17 +63,6 @@
 
     unsignedBlockProto(body, header, List.empty[Justification])
   }
-=======
-  private implicit val logSource: LogSource = LogSource(this.getClass)
-
-  def fromBondsFile[F[_]: Monad: Capture: Log](maybePath: Option[String],
-                                               numValidators: Int,
-                                               validatorsPath: Path): F[BlockMessage] =
-    for {
-      bondsFile <- toFile[F](maybePath, validatorsPath)
-      bonds     <- getBonds[F](bondsFile, numValidators, validatorsPath)
-    } yield fromBonds(bonds)
->>>>>>> 51fc8ac7
 
   def withoutContracts(bonds: Map[Array[Byte], Int],
                        version: Long,
