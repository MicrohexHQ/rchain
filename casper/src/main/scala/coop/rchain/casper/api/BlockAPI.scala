package coop.rchain.casper.api

import cats.Monad
import cats.implicits._
import coop.rchain.catscontrib._
import com.google.protobuf.ByteString
import coop.rchain.blockstorage.BlockStore
import coop.rchain.casper.Estimator.BlockHash
import coop.rchain.casper.protocol._
import coop.rchain.casper.util.{EventConverter, ProtoUtil}
import coop.rchain.casper._
import coop.rchain.casper.util.rholang.InterpreterUtil
import coop.rchain.crypto.codec.Base16
import coop.rchain.models.Channel
import coop.rchain.models.rholang.sort.Sortable
import coop.rchain.rspace.StableHashProvider
import coop.rchain.rspace.trace.{Consume, Produce}
import coop.rchain.shared.Log
import coop.rchain.models.serialization.implicits.serializeChannel
import coop.rchain.rholang.interpreter.{PrettyPrinter => RholangPrettyPrinter}
import coop.rchain.models.rholang.sort.Sortable._
import scodec.Codec

import scala.collection.immutable

object BlockAPI {

  def deploy[F[_]: Monad: MultiParentCasperConstructor: Log](
      d: DeployData): F[DeployServiceResponse] = {
    def casperDeploy(implicit casper: MultiParentCasper[F]): F[DeployServiceResponse] =
      InterpreterUtil.mkTerm(d.term) match {
        case Right(term) =>
          val deploy = Deploy(
            term = Some(term),
            raw = Some(d)
          )
          for {
            _ <- MultiParentCasper[F].deploy(deploy)
          } yield DeployServiceResponse(success = true, "Success!")

        case Left(err) =>
          DeployServiceResponse(success = false, s"Error in parsing term: \n$err").pure[F]
      }

    MultiParentCasperConstructor
      .withCasper[F, DeployServiceResponse](
        casperDeploy(_),
        DeployServiceResponse(success = false, s"Error: Casper instance not available"))
  }

  def addBlock[F[_]: Monad: MultiParentCasperConstructor: Log](
      b: BlockMessage): F[DeployServiceResponse] =
    MultiParentCasperConstructor.withCasper[F, DeployServiceResponse](
      casper =>
        for {
          status <- casper.addBlock(b)
        } yield addResponse(status.some, b.some),
      DeployServiceResponse(success = false, "Error: Casper instance not available")
    )

  def createBlock[F[_]: Monad: MultiParentCasperConstructor: Log]: F[DeployServiceResponse] =
    MultiParentCasperConstructor.withCasper[F, DeployServiceResponse](
      casper =>
        for {
          maybeBlock <- casper.createBlock
          status     <- maybeBlock.traverse(casper.addBlock)
        } yield addResponse(status, maybeBlock),
      DeployServiceResponse(success = false, "Error: Casper instance not available")
    )

  def getListeningNameResponse[
      F[_]: Monad: MultiParentCasperConstructor: Log: SafetyOracle: BlockStore](
      listeningName: Channel): F[ListeningNameResponse] = {
    def casperResponse(implicit casper: MultiParentCasper[F], channelCodec: Codec[Channel]) =
      for {
        estimates           <- casper.estimator
        tip                 = estimates.head
        internalMap         <- BlockStore[F].asMap()
        mainChain           = ProtoUtil.getMainChain(internalMap, tip, IndexedSeq.empty[BlockMessage])
        maybeRuntimeManager <- casper.getRuntimeManager
        runtimeManager      = maybeRuntimeManager.get // This is safe. Please reluctantly accept until runtimeManager is no longer exposed.
        sortedListeningName = channelSortable.sortMatch(listeningName).term
        maybeBlocksWithActiveName <- mainChain.toList.traverse { block =>
                                      val serializedLog =
                                        block.body.fold(Seq.empty[Event])(_.commReductions)
                                      val log =
                                        serializedLog.map(EventConverter.toRspaceEvent).toList
                                      val listeningNameReduced = log.exists {
                                        case Produce(channelHash, _) =>
                                          channelHash == StableHashProvider.hash(
                                            immutable.Seq(sortedListeningName))
                                        case Consume(channelHash, _) =>
                                          channelHash == StableHashProvider.hash(
                                            immutable.Seq(sortedListeningName))
                                        case _ => false
                                      }
                                      if (listeningNameReduced) {
                                        val stateHash =
                                          ProtoUtil.tuplespace(block).get
                                        val data =
                                          runtimeManager.getData(stateHash, sortedListeningName)
                                        for {
                                          blockInfo <- getBlockInfoWithoutTuplespace[F](block)
                                        } yield
                                          Option[DataWithBlockInfo](
                                            DataWithBlockInfo(data, Some(blockInfo)))
                                      } else {
                                        none[DataWithBlockInfo].pure[F]
                                      }
                                    }
        blocksWithActiveName = maybeBlocksWithActiveName.flatten
      } yield
        ListeningNameResponse(status = "Success",
                              blockResults = blocksWithActiveName,
                              length = blocksWithActiveName.length.toLong)

    implicit val channelCodec: Codec[Channel] = serializeChannel.toCodec
    MultiParentCasperConstructor.withCasper[F, ListeningNameResponse](
      casperResponse(_, channelCodec),
      ListeningNameResponse(status = "Error: Casper instance not available"))
  }

  def getBlocksResponse[F[_]: Monad: MultiParentCasperConstructor: Log: SafetyOracle: BlockStore]
    : F[BlocksResponse] = {
    def casperResponse(implicit casper: MultiParentCasper[F]) =
      for {
<<<<<<< HEAD
        estimates  <- MultiParentCasper[F].estimator
        tip        = estimates.head
        mainChain  <- ProtoUtil.getMainChain[F](tip, IndexedSeq.empty[BlockMessage])
        blockInfos <- mainChain.toList.traverse(getBlockInfo[F])
=======
        estimates   <- MultiParentCasper[F].estimator
        tip         = estimates.head
        internalMap <- BlockStore[F].asMap()
        mainChain: IndexedSeq[BlockMessage] = ProtoUtil.getMainChain(internalMap,
                                                                     tip,
                                                                     IndexedSeq.empty[BlockMessage])
        blockInfos <- mainChain.toList.traverse(getFullBlockInfo[F])
>>>>>>> 004616aa
      } yield
        BlocksResponse(status = "Success", blocks = blockInfos, length = blockInfos.length.toLong)

    MultiParentCasperConstructor.withCasper[F, BlocksResponse](
      casperResponse(_),
      BlocksResponse(status = "Error: Casper instance not available"))
  }

  def getBlockQueryResponse[
      F[_]: Monad: MultiParentCasperConstructor: Log: SafetyOracle: BlockStore](
      q: BlockQuery): F[BlockQueryResponse] = {
    def casperResponse(implicit casper: MultiParentCasper[F]) =
      for {
        dag        <- MultiParentCasper[F].blockDag
        maybeBlock <- getBlock[F](q, dag)
        blockQueryResponse <- maybeBlock match {
                               case Some(block) =>
                                 for {
                                   blockInfo <- getFullBlockInfo[F](block)
                                 } yield
                                   BlockQueryResponse(status = "Success",
                                                      blockInfo = Some(blockInfo))
                               case None =>
                                 BlockQueryResponse(
                                   status = s"Error: Failure to find block with hash ${q.hash}")
                                   .pure[F]
                             }
      } yield blockQueryResponse

    MultiParentCasperConstructor.withCasper[F, BlockQueryResponse](
      casperResponse(_),
      BlockQueryResponse(status = "Error: Casper instance not available"))
  }

  private def getBlockInfo[A, F[_]: Monad: MultiParentCasper: SafetyOracle: BlockStore](
      block: BlockMessage,
      constructor: (BlockMessage,
                    Long,
                    Int,
                    BlockHash,
                    String,
                    Long,
                    BlockHash,
                    Seq[BlockHash],
                    Float,
                    Float) => A): F[A] =
    for {
      dag         <- MultiParentCasper[F].blockDag
      header      = block.header.getOrElse(Header.defaultInstance)
      version     = header.version
      deployCount = header.deployCount
      tsHash = ProtoUtil.tuplespace(block) match {
        case Some(hash) => hash
        case None       => ByteString.EMPTY
      }
      tsDesc                   <- MultiParentCasper[F].storageContents(tsHash)
      timestamp                = header.timestamp
      mainParent               = header.parentsHashList.headOption.getOrElse(ByteString.EMPTY)
      parentsHashList          = header.parentsHashList
      normalizedFaultTolerance <- SafetyOracle[F].normalizedFaultTolerance(dag, block)
      initialFault             <- MultiParentCasper[F].normalizedInitialFault(ProtoUtil.weightMap(block))
    } yield
      constructor(block,
                  version,
                  deployCount,
                  tsHash,
                  tsDesc,
                  timestamp,
                  mainParent,
                  parentsHashList,
                  normalizedFaultTolerance,
                  initialFault)

  private def getFullBlockInfo[F[_]: Monad: MultiParentCasper: SafetyOracle: BlockStore](
      block: BlockMessage): F[BlockInfo] = getBlockInfo[BlockInfo, F](block, constructBlockInfo[F])
  private def getBlockInfoWithoutTuplespace[
      F[_]: Monad: MultiParentCasper: SafetyOracle: BlockStore](
      block: BlockMessage): F[BlockInfoWithoutTuplespace] =
    getBlockInfo[BlockInfoWithoutTuplespace, F](block, constructBlockInfoWithoutTuplespace[F])

  private def constructBlockInfo[F[_]: Monad: MultiParentCasper: SafetyOracle: BlockStore](
      block: BlockMessage,
      version: Long,
      deployCount: Int,
      tsHash: BlockHash,
      tsDesc: String,
      timestamp: Long,
      mainParent: BlockHash,
      parentsHashList: Seq[BlockHash],
      normalizedFaultTolerance: Float,
      initialFault: Float): BlockInfo =
    BlockInfo(
      blockHash = PrettyPrinter.buildStringNoLimit(block.blockHash),
      blockSize = block.serializedSize.toString,
      blockNumber = ProtoUtil.blockNumber(block),
      version = version,
      deployCount = deployCount,
      tupleSpaceHash = PrettyPrinter.buildStringNoLimit(tsHash),
      tupleSpaceDump = tsDesc,
      timestamp = timestamp,
      faultTolerance = normalizedFaultTolerance - initialFault,
      mainParentHash = PrettyPrinter.buildStringNoLimit(mainParent),
      parentsHashList = parentsHashList.map(PrettyPrinter.buildStringNoLimit),
      sender = PrettyPrinter.buildStringNoLimit(block.sender)
    )

  private def constructBlockInfoWithoutTuplespace[
      F[_]: Monad: MultiParentCasper: SafetyOracle: BlockStore](
      block: BlockMessage,
      version: Long,
      deployCount: Int,
      tsHash: BlockHash,
      tsDesc: String,
      timestamp: Long,
      mainParent: BlockHash,
      parentsHashList: Seq[BlockHash],
      normalizedFaultTolerance: Float,
      initialFault: Float): BlockInfoWithoutTuplespace =
    BlockInfoWithoutTuplespace(
      blockHash = PrettyPrinter.buildStringNoLimit(block.blockHash),
      blockSize = block.serializedSize.toString,
      blockNumber = ProtoUtil.blockNumber(block),
      version = version,
      deployCount = deployCount,
      tupleSpaceHash = PrettyPrinter.buildStringNoLimit(tsHash),
      timestamp = timestamp,
      faultTolerance = normalizedFaultTolerance - initialFault,
      mainParentHash = PrettyPrinter.buildStringNoLimit(mainParent),
      parentsHashList = parentsHashList.map(PrettyPrinter.buildStringNoLimit),
      sender = PrettyPrinter.buildStringNoLimit(block.sender)
    )

  private def getBlock[F[_]: Monad: MultiParentCasper: BlockStore](
      q: BlockQuery,
      dag: BlockDag): F[Option[BlockMessage]] =
    BlockStore[F].asMap().map { internalMap: Map[BlockHash, BlockMessage] =>
      val fullHash = internalMap.keys
        .find(h => {
          Base16.encode(h.toByteArray).startsWith(q.hash)
        })
      fullHash.map(h => internalMap(h))
    }

  private def addResponse(status: Option[BlockStatus],
                          maybeBlock: Option[BlockMessage]): DeployServiceResponse = status match {
    case Some(_: InvalidBlock) =>
      DeployServiceResponse(success = false, s"Failure! Invalid block: $status")
    case Some(_: ValidBlock) =>
      val hash = PrettyPrinter.buildString(maybeBlock.get.blockHash)
      DeployServiceResponse(success = true, s"Success! Block $hash created and added.")
    case Some(BlockException(ex)) =>
      DeployServiceResponse(success = false, s"Error during block processing: $ex")
    case Some(Processing) =>
      DeployServiceResponse(success = false,
                            "No action taken since other thread is already processing the block.")
    case None => DeployServiceResponse(success = false, "No block was created.")
  }
}<|MERGE_RESOLUTION|>--- conflicted
+++ resolved
@@ -124,12 +124,6 @@
     : F[BlocksResponse] = {
     def casperResponse(implicit casper: MultiParentCasper[F]) =
       for {
-<<<<<<< HEAD
-        estimates  <- MultiParentCasper[F].estimator
-        tip        = estimates.head
-        mainChain  <- ProtoUtil.getMainChain[F](tip, IndexedSeq.empty[BlockMessage])
-        blockInfos <- mainChain.toList.traverse(getBlockInfo[F])
-=======
         estimates   <- MultiParentCasper[F].estimator
         tip         = estimates.head
         internalMap <- BlockStore[F].asMap()
@@ -137,7 +131,6 @@
                                                                      tip,
                                                                      IndexedSeq.empty[BlockMessage])
         blockInfos <- mainChain.toList.traverse(getFullBlockInfo[F])
->>>>>>> 004616aa
       } yield
         BlocksResponse(status = "Success", blocks = blockInfos, length = blockInfos.length.toLong)
 
