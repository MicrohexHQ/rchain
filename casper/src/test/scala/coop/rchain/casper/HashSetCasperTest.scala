--- conflicted
+++ resolved
@@ -125,20 +125,12 @@
     val node = HashSetCasperTestNode.standalone(genesis, validatorKeys.head)
     import node._
 
-<<<<<<< HEAD
     val start = System.currentTimeMillis()
 
-    val deploys = Vector(
-      "contract @\"add\"(@x, @y, ret) = { ret!(x + y) }",
-      "new unforgable in { @\"add\"!(5, 7, *unforgable) }"
-    ).zipWithIndex.map(s =>
-      ProtoUtil.termDeploy(InterpreterUtil.mkTerm(s._1).right.get, start + s._2))
-=======
     val deployDatas = Vector(
       "contract @\"add\"(@x, @y, ret) = { ret!(x + y) }",
       "new unforgable in { @\"add\"!(5, 7, *unforgable) }"
-    ).map(ProtoUtil.sourceDeploy)
->>>>>>> 3edb0eac
+    ).zipWithIndex.map(s => ProtoUtil.sourceDeploy(s._1, start + s._2))
 
     val Some(signedBlock1) = MultiParentCasper[Id].deploy(deployDatas.head) *> MultiParentCasper[Id].createBlock
     MultiParentCasper[Id].addBlock(signedBlock1)
@@ -158,15 +150,10 @@
     val node = HashSetCasperTestNode.standalone(genesis, validatorKeys.head)
     import node._
 
-<<<<<<< HEAD
-    val term = InterpreterUtil.mkTerm(" for(@x <- @0){ @0!(x) } | @0!(0) ").right.get
-    val deploys = (term #:: term #:: Stream.empty[Par])
-      .map(ProtoUtil.termDeploy(_, System.currentTimeMillis()))
-=======
-    val source = " for(@x <- @0){ @0!(x) } | @0!(0) "
-    val deploys = ProtoUtil.sourceDeploy(source) #:: ProtoUtil.sourceDeploy(source) #:: Stream
-      .empty[DeployData]
->>>>>>> 3edb0eac
+    val startTime = System.currentTimeMillis()
+    val source    = " for(@x <- @0){ @0!(x) } | @0!(0) "
+    val deploys = (source #:: source #:: Stream.empty[String]).zipWithIndex.map(s =>
+      ProtoUtil.sourceDeploy(s._1, startTime + s._2))
     deploys.foreach(MultiParentCasper[Id].deploy(_))
     val block = MultiParentCasper[Id].createBlock.get
     val _     = MultiParentCasper[Id].addBlock(block)
@@ -254,7 +241,7 @@
     val nodes = HashSetCasperTestNode.network(validatorKeys.take(2), genesis)
     val deploys = Vector(
       ProtoUtil.basicDeployData(0),
-      ProtoUtil.sourceDeploy("@1!(1) | for(@x <- @1){ @1!(x) }"),
+      ProtoUtil.sourceDeploy("@1!(1) | for(@x <- @1){ @1!(x) }", System.currentTimeMillis()),
       ProtoUtil.basicDeployData(2)
     )
 
@@ -333,12 +320,7 @@
     val deployDatas = Vector(
       "for(_ <- @1){ Nil } | @1!(1)",
       "@2!(2)"
-<<<<<<< HEAD
-    ).map(s =>
-      ProtoUtil.termDeploy(InterpreterUtil.mkTerm(s).right.get, System.currentTimeMillis()))
-=======
-    ).map(ProtoUtil.sourceDeploy)
->>>>>>> 3edb0eac
+    ).zipWithIndex.map(d => ProtoUtil.sourceDeploy(d._1, System.currentTimeMillis() + d._2))
 
     val Some(signedBlock1) = nodes(0).casperEff
       .deploy(deployDatas(0)) *> nodes(0).casperEff.createBlock
