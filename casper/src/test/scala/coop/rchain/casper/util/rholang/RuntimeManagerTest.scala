package coop.rchain.casper.util.rholang

import com.google.protobuf.ByteString

import coop.rchain.casper.util.ProtoUtil
import coop.rchain.rholang.interpreter.Runtime
import coop.rchain.rholang.math.NonNegativeNumber

import java.nio.file.Files

import monix.execution.Scheduler.Implicits.global

import org.scalatest.{FlatSpec, Matchers}

class RuntimeManagerTest extends FlatSpec with Matchers {
  val storageSize      = 1024L * 1024
  val storageDirectory = Files.createTempDirectory("casper-runtime-manager-test")
  val activeRuntime    = Runtime.create(storageDirectory, storageSize)
  val runtimeManager   = RuntimeManager.fromRuntime(activeRuntime)

  "computeState" should "catpure rholang errors" in {
<<<<<<< HEAD
    val badRholang       = """ for(@x <- @"x"; @y <- @"y"){ @"xy"!(x + y) } | @"x"!(1) | @"y"!("hi") """
    val deploy           = ProtoUtil.termDeploy(InterpreterUtil.mkTerm(badRholang).right.get)
    val (_, Seq(result)) = runtimeManager.computeState(runtimeManager.emptyStateHash, deploy :: Nil)
=======
    val badRholang = """ for(@x <- @"x"; @y <- @"y"){ @"xy"!(x + y) } | @"x"!(1) | @"y"!("hi") """
    val deploy =
      ProtoUtil.termDeploy(InterpreterUtil.mkTerm(badRholang).right.get, System.currentTimeMillis())
    val result = runtimeManager.computeState(runtimeManager.emptyStateHash, deploy :: Nil)
>>>>>>> 9218849b

    result.status.isFailed should be(true)
  }

  "captureResult" should "return the value at the specified channel after a rholang computation" in {
    val purseValue     = "37"
    val captureChannel = "__PURSEVALUE__"
    val deploys = Seq(
      NonNegativeNumber.term,
      InterpreterUtil.mkTerm(s""" @"NonNegativeNumber"!($purseValue, "nn") """).right.get
    ).map(ProtoUtil.termDeploy(_, System.currentTimeMillis()))

    val (hash, _) = runtimeManager.computeState(runtimeManager.emptyStateHash, deploys)
    val result = runtimeManager.captureResults(
      hash,
      InterpreterUtil
        .mkTerm(s""" for(@nn <- @"nn"){ @[nn, "value"]!("$captureChannel") } """)
        .right
        .get,
      captureChannel)

    result.size should be(1)
    result.head should be(InterpreterUtil.mkTerm(purseValue).right.get)
  }

  it should "handle multiple results and no results appropriately" in {
    val n    = 8
    val code = (1 to n).map(i => s""" @"__SCALA__"!($i) """).mkString("|")
    val term = InterpreterUtil.mkTerm(code).right.get
    val manyResults =
      runtimeManager.captureResults(runtimeManager.emptyStateHash, term, "__SCALA__")
    val noResults =
      runtimeManager.captureResults(runtimeManager.emptyStateHash, term, "differentName")

    noResults.isEmpty should be(true)

    manyResults.size should be(n)
    (1 to n).forall(i => manyResults.contains(InterpreterUtil.mkTerm(i.toString).right.get)) should be(
      true)
  }

  "emptyStateHash" should "not remember previous hot store state" in {
    val testStorageDirectory = Files.createTempDirectory("casper-runtime-manager-test")

    val testRuntime1        = Runtime.create(testStorageDirectory, storageSize)
    val testRuntimeManager1 = RuntimeManager.fromRuntime(testRuntime1)
    val hash1               = testRuntimeManager1.emptyStateHash
    val deploy              = ProtoUtil.basicDeploy(0)
    val _                   = testRuntimeManager1.computeState(hash1, deploy :: Nil)
    testRuntime1.close()

    val testRuntime2        = Runtime.create(testStorageDirectory, storageSize)
    val testRuntimeManager2 = RuntimeManager.fromRuntime(testRuntime2)
    val hash2               = testRuntimeManager2.emptyStateHash
    testRuntime2.close()

    hash1 should be(hash2)
  }
}<|MERGE_RESOLUTION|>--- conflicted
+++ resolved
@@ -19,16 +19,9 @@
   val runtimeManager   = RuntimeManager.fromRuntime(activeRuntime)
 
   "computeState" should "catpure rholang errors" in {
-<<<<<<< HEAD
     val badRholang       = """ for(@x <- @"x"; @y <- @"y"){ @"xy"!(x + y) } | @"x"!(1) | @"y"!("hi") """
-    val deploy           = ProtoUtil.termDeploy(InterpreterUtil.mkTerm(badRholang).right.get)
+    val deploy           = ProtoUtil.termDeployNow(InterpreterUtil.mkTerm(badRholang).right.get)
     val (_, Seq(result)) = runtimeManager.computeState(runtimeManager.emptyStateHash, deploy :: Nil)
-=======
-    val badRholang = """ for(@x <- @"x"; @y <- @"y"){ @"xy"!(x + y) } | @"x"!(1) | @"y"!("hi") """
-    val deploy =
-      ProtoUtil.termDeploy(InterpreterUtil.mkTerm(badRholang).right.get, System.currentTimeMillis())
-    val result = runtimeManager.computeState(runtimeManager.emptyStateHash, deploy :: Nil)
->>>>>>> 9218849b
 
     result.status.isFailed should be(true)
   }
