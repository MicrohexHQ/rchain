--- conflicted
+++ resolved
@@ -1,22 +1,21 @@
 package coop.rchain.casper.genesis
 
+import java.io.PrintWriter
+import java.nio.file.Files
+
 import cats.Id
-import cats.implicits._
 import com.google.protobuf.ByteString
 import coop.rchain.blockstorage.BlockStore
-import coop.rchain.catscontrib._
 import coop.rchain.casper.BlockDag
+import coop.rchain.casper.helper.BlockStoreFixture
 import coop.rchain.casper.protocol.Bond
 import coop.rchain.casper.util.ProtoUtil
 import coop.rchain.casper.util.rholang.{InterpreterUtil, RuntimeManager}
+import coop.rchain.catscontrib._
 import coop.rchain.crypto.codec.Base16
+import coop.rchain.p2p.EffectsTestInstances.{LogStub, LogicalTime}
 import coop.rchain.rholang.interpreter.Runtime
 import coop.rchain.rholang.interpreter.storage.StoragePrinter
-import coop.rchain.p2p.EffectsTestInstances.{LogStub, LogicalTime}
-import java.io.PrintWriter
-import java.nio.file.Files
-
-import coop.rchain.casper.helper.BlockStoreFixture
 import monix.execution.Scheduler.Implicits.global
 import org.scalatest.{BeforeAndAfterEach, FlatSpec, Matchers}
 
@@ -69,23 +68,13 @@
   "Genesis.fromInputFiles" should "generate random validators when no bonds file is given" in {
     val runtime        = Runtime.create(storageLocation, storageSize)
     val runtimeManager = RuntimeManager.fromRuntime(runtime)
-<<<<<<< HEAD
     val _ = Genesis.fromInputFiles[Id](None,
                                        numValidators,
                                        genesisPath,
                                        None,
                                        runtimeManager,
+                                       rchainShardId,
                                        Some(System.currentTimeMillis()))
-=======
-    val _ = Genesis.fromInputFiles[Id](
-      None,
-      numValidators,
-      genesisPath,
-      None,
-      runtimeManager,
-      rchainShardId
-    )
->>>>>>> 3edb0eac
     runtime.close()
 
     log.warns.find(_.contains("bonds")) should be(None)
@@ -95,24 +84,15 @@
   it should "generate random validators, with a warning, when bonds file does not exist" in {
     val runtime        = Runtime.create(storageLocation, storageSize)
     val runtimeManager = RuntimeManager.fromRuntime(runtime)
-<<<<<<< HEAD
-    val _ =
-      Genesis.fromInputFiles[Id](Some("not/a/real/file"),
-                                 numValidators,
-                                 genesisPath,
-                                 None,
-                                 runtimeManager,
-                                 Some(System.currentTimeMillis()))
-=======
     val _ = Genesis.fromInputFiles[Id](
       Some("not/a/real/file"),
       numValidators,
       genesisPath,
       None,
       runtimeManager,
-      rchainShardId
+      rchainShardId,
+      Some(System.currentTimeMillis())
     )
->>>>>>> 3edb0eac
     runtime.close()
 
     log.warns.count(_.contains("does not exist. Falling back on generating random validators.")) should be(
@@ -130,24 +110,14 @@
 
     val runtime        = Runtime.create(storageLocation, storageSize)
     val runtimeManager = RuntimeManager.fromRuntime(runtime)
-<<<<<<< HEAD
     val _ =
       Genesis.fromInputFiles[Id](Some(badBondsFile),
                                  numValidators,
                                  path,
                                  None,
                                  runtimeManager,
+                                 rchainShardId,
                                  Some(System.currentTimeMillis()))
-=======
-    val _ = Genesis.fromInputFiles[Id](
-      Some(badBondsFile),
-      numValidators,
-      path,
-      None,
-      runtimeManager,
-      rchainShardId
-    )
->>>>>>> 3edb0eac
     runtime.close()
 
     log.warns.count(_.contains("cannot be parsed. Falling back on generating random validators.")) should be(
@@ -162,24 +132,14 @@
 
     val runtime        = Runtime.create(storageLocation, storageSize)
     val runtimeManager = RuntimeManager.fromRuntime(runtime)
-<<<<<<< HEAD
     val genesis =
       Genesis.fromInputFiles[Id](Some(bondsFile),
                                  numValidators,
                                  path,
                                  None,
                                  runtimeManager,
+                                 rchainShardId,
                                  Some(System.currentTimeMillis()))
-=======
-    val genesis = Genesis.fromInputFiles[Id](
-      Some(bondsFile),
-      numValidators,
-      path,
-      None,
-      runtimeManager,
-      rchainShardId
-    )
->>>>>>> 3edb0eac
     runtime.close()
     val bonds = ProtoUtil.bonds(genesis)
 
@@ -198,23 +158,13 @@
     val runtimeManager = RuntimeManager.fromRuntime(activeRuntime)
     val emptyStateHash = runtimeManager.emptyStateHash
 
-<<<<<<< HEAD
     val genesis = Genesis.fromInputFiles[Id](None,
                                              numValidators,
                                              genesisPath,
                                              None,
                                              runtimeManager,
+                                             rchainShardId,
                                              Some(System.currentTimeMillis()))
-=======
-    val genesis = Genesis.fromInputFiles[Id](
-      None,
-      numValidators,
-      genesisPath,
-      None,
-      runtimeManager,
-      rchainShardId
-    )
->>>>>>> 3edb0eac
     BlockStore[Id].put(genesis.blockHash, genesis)
     val blockDag = BlockDag()
 
@@ -240,12 +190,8 @@
 
     val runtime        = Runtime.create(storageLocation, storageSize)
     val runtimeManager = RuntimeManager.fromRuntime(runtime)
-<<<<<<< HEAD
-    val genesis        = Genesis.fromInputFiles[Id](None, numValidators, path, None, runtimeManager, None)
-=======
-    val genesis =
-      Genesis.fromInputFiles[Id](None, numValidators, path, None, runtimeManager, rchainShardId)
->>>>>>> 3edb0eac
+    val genesis = Genesis
+      .fromInputFiles[Id](None, numValidators, path, None, runtimeManager, rchainShardId, None)
     runtime.close()
     val bonds = ProtoUtil.bonds(genesis)
 
@@ -264,16 +210,10 @@
     val walletsFile = path.resolve("wallets.txt").toString
     printWallets(walletsFile)
 
-<<<<<<< HEAD
-    val runtime         = Runtime.create(storageLocation, storageSize)
-    val runtimeManager  = RuntimeManager.fromRuntime(runtime)
-    val _               = Genesis.fromInputFiles[Id](None, numValidators, path, None, runtimeManager, None)
-=======
-    val runtime        = Runtime.create(storageLocation, storageSize)
-    val runtimeManager = RuntimeManager.fromRuntime(runtime)
-    val _ =
-      Genesis.fromInputFiles[Id](None, numValidators, path, None, runtimeManager, rchainShardId)
->>>>>>> 3edb0eac
+    val runtime        = Runtime.create(storageLocation, storageSize)
+    val runtimeManager = RuntimeManager.fromRuntime(runtime)
+    val _ = Genesis
+      .fromInputFiles[Id](None, numValidators, path, None, runtimeManager, rchainShardId, None)
     val storageContents = StoragePrinter.prettyPrint(runtime.space.store)
     runtime.close()
 
