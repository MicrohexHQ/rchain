--- conflicted
+++ resolved
@@ -1306,51 +1306,6 @@
     end.strandPool.length shouldBe 0
   }
 
-<<<<<<< HEAD
-  "Executing bytecode from expression (cat 1)" should "return #absent" in {
-
-    /**
-      * litvec:
-      *   0:   {RequestExpr}
-      *   1:   'cat
-      * codevec:
-      *   0:   alloc 1
-      *   1:   lit 1,arg[0]
-      *   2:   lookup 1,trgt
-      *   3:   xmit/nxt 1
-      */
-    val codevec = Seq(
-      OpAlloc(1),
-      OpImmediateLitToArg(value = 1, arg = 0),
-      OpLookupToReg(trgt, 1),
-      OpXmit(unwind = false, next = true, nargs = 1)
-    )
-
-    val ob: Ob = new Ob {
-      override val meta: Ob   = null
-      override val parent: Ob = null
-    }
-
-    val rblTable = RblTable(Map())
-    val stdMeta  = StdMeta(StdExtension(null, null, Seq(rblTable)))
-
-    val start =
-      testState
-        .set(_ >> 'code)(Code(Tuple(Seq(Ob.NIV, Symbol("cat"))), codevec))
-        .set(_ >> 'globalEnv)(TblObject(globalEnv))
-        .set(_ >> 'ctxt >> 'ctxt)(testState.ctxt)
-        .set(_ >> 'ctxt >> 'selfEnv)(ob)
-        .set(_ >> 'ctxt >> 'selfEnv >> 'meta)(stdMeta)
-        .set(_ >> 'ctxt >> 'selfEnv >> 'parent)(RblTopEnv)
-
-    val end = VirtualMachine.executeSeq(codevec, start)
-
-    /**
-      * Here we test that [[VirtualMachine.handleMissingBinding]] is executed,
-      * so the actual Ctxt is a [[VirtualMachine.missingBindingCtxt]]
-      */
-    end.ctxt should be theSameInstanceAs VirtualMachine.missingBindingCtxt
-=======
   "Executing bytecode from expression (let [[x #t]] (let [[y #t]] (if x (if y 1 2) 3)))" should "result in Fixnum(1)" in {
 
     /**
@@ -1422,6 +1377,50 @@
 
     val end = VirtualMachine.executeSeq(codevec, start)
     end.ctxt.rslt shouldBe Fixnum(1)
->>>>>>> cbed8c43
+  }
+
+  "Executing bytecode from expression (cat 1)" should "return #absent" in {
+
+    /**
+      * litvec:
+      *   0:   {RequestExpr}
+      *   1:   'cat
+      * codevec:
+      *   0:   alloc 1
+      *   1:   lit 1,arg[0]
+      *   2:   lookup 1,trgt
+      *   3:   xmit/nxt 1
+      */
+    val codevec = Seq(
+      OpAlloc(1),
+      OpImmediateLitToArg(value = 1, arg = 0),
+      OpLookupToReg(trgt, 1),
+      OpXmit(unwind = false, next = true, nargs = 1)
+    )
+
+    val ob: Ob = new Ob {
+      override val meta: Ob   = null
+      override val parent: Ob = null
+    }
+
+    val rblTable = RblTable(Map())
+    val stdMeta  = StdMeta(StdExtension(null, null, Seq(rblTable)))
+
+    val start =
+      testState
+        .set(_ >> 'code)(Code(Tuple(Seq(Ob.NIV, Symbol("cat"))), codevec))
+        .set(_ >> 'globalEnv)(TblObject(globalEnv))
+        .set(_ >> 'ctxt >> 'ctxt)(testState.ctxt)
+        .set(_ >> 'ctxt >> 'selfEnv)(ob)
+        .set(_ >> 'ctxt >> 'selfEnv >> 'meta)(stdMeta)
+        .set(_ >> 'ctxt >> 'selfEnv >> 'parent)(RblTopEnv)
+
+    val end = VirtualMachine.executeSeq(codevec, start)
+
+    /**
+      * Here we test that [[VirtualMachine.handleMissingBinding]] is executed,
+      * so the actual Ctxt is a [[VirtualMachine.missingBindingCtxt]]
+      */
+    end.ctxt should be theSameInstanceAs VirtualMachine.missingBindingCtxt
   }
 }