--- conflicted
+++ resolved
@@ -50,15 +50,9 @@
   }
 
   class TransportLayerStub[F[_]: Capture: Applicative](src: PeerNode) extends TransportLayer[F] {
-<<<<<<< HEAD
     type Responses = PeerNode => (Protocol => CommErr[Protocol])
     var reqresp: Option[Responses] = None
     var requests: List[Protocol]   = List.empty[Protocol]
-=======
-    type Responses = PeerNode => ProtocolMessage => CommErr[ProtocolMessage]
-    var reqresp: Option[Responses]      = None
-    var requests: List[ProtocolMessage] = List.empty[ProtocolMessage]
->>>>>>> 6ef1f6d0
 
     def setResponses(responses: Responses): Unit =
       reqresp = Some(responses)
@@ -68,42 +62,23 @@
       requests = List.empty[Protocol]
     }
 
-<<<<<<< HEAD
-    def roundTrip(msg: Protocol,
-                  remote: PeerNode,
-                  timeout: Duration = Duration(500, MILLISECONDS)): F[CommErr[Protocol]] =
-=======
-    def roundTrip(
-        peer: PeerNode,
-        msg: ProtocolMessage,
-        timeout: FiniteDuration = FiniteDuration(500, MILLISECONDS)): F[CommErr[ProtocolMessage]] =
->>>>>>> 6ef1f6d0
+    def roundTrip(peer: PeerNode, msg: Protocol, timeout: FiniteDuration): F[CommErr[Protocol]] =
       Capture[F].capture {
         requests = requests :+ msg
         reqresp.get.apply(peer).apply(msg)
       }
 
     def local: F[PeerNode] = src.pure[F]
-<<<<<<< HEAD
-    def send(msg: Protocol, peer: PeerNode): F[CommErr[Unit]] =
-=======
-    def send(peer: PeerNode, msg: ProtocolMessage): F[Unit] =
->>>>>>> 6ef1f6d0
+    def send(peer: PeerNode, msg: Protocol): F[Unit] =
       Capture[F].capture {
         requests = requests :+ msg
         Right(())
       }
-<<<<<<< HEAD
-    def broadcast(msg: Protocol, peers: Seq[PeerNode]): F[Seq[CommErr[Unit]]] = ???
+    def broadcast(peers: Seq[PeerNode], msg: Protocol): F[Unit] = ???
 
     def receive(dispatch: Protocol => F[CommunicationResponse]): F[Unit] = ???
-=======
-    def broadcast(peers: Seq[PeerNode], msg: ProtocolMessage): F[Unit] = ???
-
-    def receive(dispatch: ProtocolMessage => F[CommunicationResponse]): F[Unit] = ???
 
     def disconnect(peer: PeerNode): F[Unit] = ???
->>>>>>> 6ef1f6d0
   }
 
   class LogStub[F[_]: Applicative] extends Log[F] {
