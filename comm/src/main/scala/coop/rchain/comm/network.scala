--- conflicted
+++ resolved
@@ -12,11 +12,8 @@
 import CommError._
 import cats._, cats.data._, cats.implicits._
 import coop.rchain.catscontrib._, Catscontrib._
-<<<<<<< HEAD
 import cats._, cats.data._, cats.implicits._
-=======
 import scala.util.Try
->>>>>>> 9df68ef1
 
 /**
   * Implements the lower levels of the network protocol.
