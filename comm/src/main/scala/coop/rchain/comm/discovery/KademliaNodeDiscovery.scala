--- conflicted
+++ resolved
@@ -2,12 +2,8 @@
 
 import cats._
 import cats.implicits._
-<<<<<<< HEAD
 
-import coop.rchain.catscontrib._
-=======
 import coop.rchain.catscontrib._, Catscontrib._
->>>>>>> 0fb62f83
 import coop.rchain.catscontrib.ski._
 import coop.rchain.comm.CommError._
 import coop.rchain.comm._
@@ -53,9 +49,6 @@
 
   private def lookupHandler(peer: PeerNode, id: Array[Byte]): F[Seq[PeerNode]] =
     for {
-<<<<<<< HEAD
-      _     <- implicitly[Timer[F]].sleep(9.seconds)
-=======
       peers <- Capture[F].capture(table.lookup(id))
       _     <- Metrics[F].incrementCounter("lookup-recv-count")
       _     <- addNode(peer)
@@ -66,8 +59,7 @@
     val initRPC = KademliaRPC[F].receive(pingHandler, lookupHandler)
 
     val findNewAndAdd = for {
-      _     <- Time[F].sleep(5000)
->>>>>>> 0fb62f83
+      _     <- implicitly[Timer[F]].sleep(9.seconds)
       peers <- findMorePeers(10).map(_.toList)
       _     <- peers.traverse(addNode)
     } yield ()
