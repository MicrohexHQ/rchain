package coop.rchain.comm.discovery

import cats._
import cats.implicits._
import coop.rchain.catscontrib._, Catscontrib._
import coop.rchain.catscontrib.ski._
import coop.rchain.comm.CommError._
import coop.rchain.comm._
import coop.rchain.comm.transport.CommunicationResponse._
import coop.rchain.comm.transport._
import coop.rchain.metrics.Metrics
import coop.rchain.shared._
import scala.collection.mutable
import scala.concurrent.duration._

object KademliaNodeDiscovery {
  def create[F[_]: Monad: Capture: Log: Time: Metrics: KademliaRPC](
      src: PeerNode,
      defaultTimeout: FiniteDuration
  )(init: Option[PeerNode]): F[KademliaNodeDiscovery[F]] =
    for {
      knd <- (new KademliaNodeDiscovery[F](src, defaultTimeout)).pure[F]
      _   <- init.fold(().pure[F])(p => knd.addNode(p))
    } yield knd

}

private[discovery] class KademliaNodeDiscovery[F[_]: Monad: Capture: Log: Time: Metrics: KademliaRPC](
    src: PeerNode,
    timeout: FiniteDuration
) extends NodeDiscovery[F] {

  private val table = PeerTable(src)

  private val id: NodeIdentifier = src.id

  // TODO inline usage
  private[discovery] def addNode(peer: PeerNode): F[Unit] =
    for {
      _ <- table.updateLastSeen[F](peer)
      _ <- Metrics[F].setGauge("kademlia-peers", table.peers.length.toLong)
    } yield ()

  private def pingHandler(peer: PeerNode): F[Unit] =
    addNode(peer) *> Metrics[F].incrementCounter("ping-recv-count")

  private def lookupHandler(peer: PeerNode, id: Array[Byte]): F[Seq[PeerNode]] =
    for {
      peers <- Capture[F].capture(table.lookup(id))
      _     <- Metrics[F].incrementCounter("lookup-recv-count")
      _     <- addNode(peer)
    } yield peers

  def discover: F[Unit] = {

    val initRPC = KademliaRPC[F].receive(pingHandler, lookupHandler)

    val findNewAndAdd = for {
      _     <- Time[F].sleep(5000)
      peers <- findMorePeers(10).map(_.toList)
      _     <- peers.traverse(addNode)
    } yield ()

    initRPC *> findNewAndAdd.forever
  }

  /**
    * Return up to `limit` candidate peers.
    *
    * Curently, this function determines the distances in the table that are
    * least populated and searches for more peers to fill those. It asks one
    * node for peers at one distance, then moves on to the next node and
    * distance. The queried nodes are not in any particular order. For now, this
    * function should be called with a relatively small `limit` parameter like
    * 10 to avoid making too many unproductive networking calls.
    */
  private def findMorePeers(limit: Int): F[Seq[PeerNode]] = {
    val dists = table.sparseness().toArray

    def find(peerSet: Set[PeerNode], potentials: Set[PeerNode], i: Int): F[Seq[PeerNode]] =
      if (peerSet.nonEmpty && potentials.size < limit && i < dists.length) {
        val dist = dists(i)
        /*
         * The general idea is to ask a peer for its peers around a certain
         * distance from our own key. So, construct a key that first differs
         * from ours at bit position dist.
         */
        val target       = id.key.to[mutable.ArrayBuffer] // Our key
        val byteIndex    = dist / 8
        val differentBit = 1 << (dist % 8)
        target(byteIndex) = (target(byteIndex) ^ differentBit).toByte // A key at a distance dist from me
        KademliaRPC[F]
          .lookup(target, peerSet.head)
          .map { results =>
            potentials ++ results.filter(
              r =>
                !potentials.contains(r)
                  && r.id.key != id.key
                  && table.find(r.id.key).isEmpty
            )
          } >>= (find(peerSet.tail, _, i + 1))
      } else {
        potentials.toSeq.pure[F]
      }

    find(table.peers.toSet, Set(), 0)
  }

  def peers: F[Seq[PeerNode]] = Capture[F].capture(table.peers)

<<<<<<< HEAD
=======
  def handleCommunications: Protocol => F[CommunicationResponse] =
    protocol =>
      ProtocolHelper.sender(protocol).fold(notHandled(senderNotAvailable).pure[F]) { sender =>
        table.updateLastSeen[F](sender) >>= kp(protocol match {
          case Protocol(_, Protocol.Message.Ping(_))        => handlePing
          case Protocol(_, Protocol.Message.Lookup(lookup)) => handleLookup(sender, lookup)
          case _                                            => notHandled(unexpectedMessage(protocol.toString)).pure[F]
        })
      }

  private def handlePing: F[CommunicationResponse] =
    for {
      _ <- Metrics[F].incrementCounter("ping-recv-count")
    } yield handledWithMessage(ProtocolHelper.pong(src))

  /**
    * Validate incoming LOOKUP message and return an answering
    * LOOKUP_RESPONSE.
    */
  private def handleLookup(sender: PeerNode, lookup: Lookup): F[CommunicationResponse] = {
    val id = lookup.id.toByteArray

    for {
      peers          <- Capture[F].capture(table.lookup(id))
      lookupResponse = ProtocolHelper.lookupResponse(src, peers)
      _              <- Metrics[F].incrementCounter("lookup-recv-count")
    } yield handledWithMessage(lookupResponse)
  }
>>>>>>> 0479f9c1
}<|MERGE_RESOLUTION|>--- conflicted
+++ resolved
@@ -108,35 +108,4 @@
 
   def peers: F[Seq[PeerNode]] = Capture[F].capture(table.peers)
 
-<<<<<<< HEAD
-=======
-  def handleCommunications: Protocol => F[CommunicationResponse] =
-    protocol =>
-      ProtocolHelper.sender(protocol).fold(notHandled(senderNotAvailable).pure[F]) { sender =>
-        table.updateLastSeen[F](sender) >>= kp(protocol match {
-          case Protocol(_, Protocol.Message.Ping(_))        => handlePing
-          case Protocol(_, Protocol.Message.Lookup(lookup)) => handleLookup(sender, lookup)
-          case _                                            => notHandled(unexpectedMessage(protocol.toString)).pure[F]
-        })
-      }
-
-  private def handlePing: F[CommunicationResponse] =
-    for {
-      _ <- Metrics[F].incrementCounter("ping-recv-count")
-    } yield handledWithMessage(ProtocolHelper.pong(src))
-
-  /**
-    * Validate incoming LOOKUP message and return an answering
-    * LOOKUP_RESPONSE.
-    */
-  private def handleLookup(sender: PeerNode, lookup: Lookup): F[CommunicationResponse] = {
-    val id = lookup.id.toByteArray
-
-    for {
-      peers          <- Capture[F].capture(table.lookup(id))
-      lookupResponse = ProtocolHelper.lookupResponse(src, peers)
-      _              <- Metrics[F].incrementCounter("lookup-recv-count")
-    } yield handledWithMessage(lookupResponse)
-  }
->>>>>>> 0479f9c1
 }