import Dependencies._
import BNFC._
import Rholang._
import NativePackagerHelper._
import com.typesafe.sbt.packager.docker._

//allow stopping sbt tasks using ctrl+c without killing sbt itself
Global / cancelable := true

//disallow any unresolved version conflicts at all for faster feedback
Global / conflictManager := ConflictManager.strict
//resolve all version conflicts explicitly
Global / dependencyOverrides := Dependencies.overrides

lazy val projectSettings = Seq(
  organization := "coop.rchain",
  scalaVersion := "2.12.6",
  version := "0.1.0-SNAPSHOT",
  resolvers ++= Seq(
    Resolver.sonatypeRepo("releases"),
    Resolver.sonatypeRepo("snapshots"),
    "jitpack" at "https://jitpack.io"
  ),
  scalafmtOnCompile := true,
<<<<<<< HEAD
  scapegoatVersion in ThisBuild := "1.3.4"
=======
  testOptions in Test += Tests.Argument("-oD") //output test durations
>>>>>>> 56a96675
)

lazy val coverageSettings = Seq(
  coverageMinimum := 90,
  coverageFailOnMinimum := false,
  coverageExcludedFiles := Seq(
    (javaSource in Compile).value,
    (sourceManaged in Compile).value.getPath ++ "/.*"
  ).mkString(";")
)

lazy val compilerSettings = CompilerSettings.options ++ Seq(
  crossScalaVersions := Seq("2.11.12", scalaVersion.value)
)

// Before starting sbt export YOURKIT_AGENT set to the profiling agent appropriate
// for your OS (https://www.yourkit.com/docs/java/help/agent.jsp)
lazy val profilerSettings = Seq(
  javaOptions in run ++= sys.env
    .get("YOURKIT_AGENT")
    .map(agent => s"-agentpath:$agent=onexit=snapshot,sampling")
    .toSeq,
  javaOptions in reStart ++= (javaOptions in run).value
)

lazy val commonSettings = projectSettings ++ coverageSettings ++ compilerSettings ++ profilerSettings

lazy val shared = (project in file("shared"))
  .settings(commonSettings: _*)
  .settings(
    version := "0.1",
    libraryDependencies ++= commonDependencies ++ Seq(
      catsCore,
      catsEffect,
      catsMtl,
      monix,
      scodecCore,
      scodecBits,
      scalapbRuntimegGrpc
    )
  )

lazy val casper = (project in file("casper"))
  .settings(commonSettings: _*)
  .settings(rholangSettings: _*)
  .settings(
    name := "casper",
    libraryDependencies ++= commonDependencies ++ protobufLibDependencies ++ Seq(
      catsCore,
      catsMtl,
      monix
    ),
    rholangProtoBuildAssembly := (rholangProtoBuild / Compile / incrementalAssembly).value
  )
  .dependsOn(
    blockStorage % "compile->compile;test->test",
    comm         % "compile->compile;test->test",
    shared       % "compile->compile;test->test",
    crypto,
    models,
    rspace,
    rholang,
    rholangProtoBuild
  )

lazy val comm = (project in file("comm"))
  .settings(commonSettings: _*)
  .settings(
    version := "0.1",
    libraryDependencies ++= commonDependencies ++ kamonDependencies ++ protobufDependencies ++ Seq(
      grpcNetty,
      nettyBoringSsl,
      scalapbRuntimegGrpc,
      scalaUri,
      weupnp,
      hasher,
      catsCore,
      catsMtl,
      monix,
      guava
    ),
    PB.targets in Compile := Seq(
      PB.gens.java                              -> (sourceManaged in Compile).value,
      scalapb.gen(javaConversions = true)       -> (sourceManaged in Compile).value,
      grpcmonix.generators.GrpcMonixGenerator() -> (sourceManaged in Compile).value
    )
  )
  .dependsOn(shared, crypto)

lazy val crypto = (project in file("crypto"))
  .settings(commonSettings: _*)
  .settings(
    name := "crypto",
    libraryDependencies ++= commonDependencies ++ protobufLibDependencies ++ Seq(
      guava,
      bouncyCastle,
      scalacheckNoTest,
      kalium,
      jaxb,
      secp256k1Java,
      scodecBits
    ),
    fork := true,
    doctestTestFramework := DoctestTestFramework.ScalaTest
  )

lazy val models = (project in file("models"))
  .settings(commonSettings: _*)
  .settings(
    libraryDependencies ++= commonDependencies ++ protobufDependencies ++ Seq(
      catsCore,
      scalacheck,
      scalacheckShapeless,
      scalapbRuntimegGrpc
    ),
    PB.targets in Compile := Seq(
      scalapb.gen(flatPackage = true) -> (sourceManaged in Compile).value,
      grpcmonix.generators
        .GrpcMonixGenerator(flatPackage = true) -> (sourceManaged in Compile).value
    )
  )
  .dependsOn(rspace)

lazy val node = (project in file("node"))
  .settings(commonSettings: _*)
  .enablePlugins(RpmPlugin, DebianPlugin, JavaAppPackaging, BuildInfoPlugin)
  .settings(
    version := "0.6.4",
    name := "rnode",
    maintainer := "Pyrofex, Inc. <info@pyrofex.net>",
    packageSummary := "RChain Node",
    packageDescription := "RChain Node - the RChain blockchain node server software.",
    libraryDependencies ++=
      apiServerDependencies ++ commonDependencies ++ kamonDependencies ++ protobufDependencies ++ Seq(
        catsCore,
        grpcNetty,
        jline,
        scallop,
        scalaUri,
        scalapbRuntimegGrpc,
        tomlScala
      ),
    PB.targets in Compile := Seq(
      PB.gens.java                              -> (sourceManaged in Compile).value / "protobuf",
      scalapb.gen(javaConversions = true)       -> (sourceManaged in Compile).value / "protobuf",
      grpcmonix.generators.GrpcMonixGenerator() -> (sourceManaged in Compile).value / "protobuf"
    ),
    buildInfoKeys := Seq[BuildInfoKey](name, version, scalaVersion, sbtVersion, git.gitHeadCommit),
    buildInfoPackage := "coop.rchain.node",
    mainClass in assembly := Some("coop.rchain.node.Main"),
    assemblyMergeStrategy in assembly := {
      case x if x.endsWith("io.netty.versions.properties") => MergeStrategy.first
      case x =>
        val oldStrategy = (assemblyMergeStrategy in assembly).value
        oldStrategy(x)
    },
    /* Dockerization */
    dockerUsername := Some(organization.value),
    dockerUpdateLatest := true,
    dockerBaseImage := "openjdk:8u171-jre-slim-stretch",
    dockerCommands := {
      val daemon = (daemonUser in Docker).value
      Seq(
        Cmd("FROM", dockerBaseImage.value),
        ExecCmd("RUN", "apt", "update"),
        ExecCmd("RUN", "apt", "install", "-yq", "openssl"),
        Cmd("LABEL", s"""MAINTAINER="${maintainer.value}""""),
        Cmd("WORKDIR", (defaultLinuxInstallLocation in Docker).value),
        Cmd("ADD", s"--chown=$daemon:$daemon opt /opt"),
        Cmd("USER", "root"),
        ExecCmd("ENTRYPOINT", "bin/rnode", "--profile=docker"),
        ExecCmd("CMD", "run")
      )
    },
    mappings in Docker ++= {
      val base = (defaultLinuxInstallLocation in Docker).value
      directory((baseDirectory in rholang).value / "examples")
        .map { case (f, p) => f -> s"$base/$p" }
    },
    /* Packaging */
    linuxPackageMappings ++= {
      val file = baseDirectory.value / "rnode.service"
      val rholangExamples = directory((baseDirectory in rholang).value / "examples")
        .map { case (f, p) => (f, s"/usr/share/rnode/$p") }
      Seq(
        packageMapping(file -> "/lib/systemd/system/rnode.service"),
        packageMapping(rholangExamples: _*)
      )
    },
    /* Debian */
    debianPackageDependencies in Debian ++= Seq(
      "openjdk-8-jre-headless (>= 1.8.0.171)",
      "openssl(>= 1.0.2g) | openssl(>= 1.1.0f)", //ubuntu & debian
      "bash (>= 2.05a-11)"
    ),
    /* Redhat */
    rpmVendor := "rchain.coop",
    rpmUrl := Some("https://rchain.coop"),
    rpmLicense := Some("Apache 2.0"),
    packageArchitecture in Rpm := "noarch",
    maintainerScripts in Rpm := maintainerScriptsAppendFromFile((maintainerScripts in Rpm).value)(
      RpmConstants.Post -> (sourceDirectory.value / "rpm" / "scriptlets" / "post")
    ),
    rpmPrerequisites := Seq(
      "java-1.8.0-openjdk-headless >= 1.8.0.171",
      //"openssl >= 1.0.2k | openssl >= 1.1.0h", //centos & fedora but requires rpm 4.13 for boolean
      "openssl"
    )
  )
  .dependsOn(casper, comm, crypto, rholang)

lazy val regex = (project in file("regex"))
  .settings(commonSettings: _*)
  .settings(libraryDependencies ++= commonDependencies)

lazy val rholang = (project in file("rholang"))
  .settings(commonSettings: _*)
  .settings(bnfcSettings: _*)
  .settings(
    name := "rholang",
    scalacOptions ++= Seq(
      "-language:existentials",
      "-language:higherKinds",
      "-Yno-adapted-args"
    ),
    libraryDependencies ++= commonDependencies ++ Seq(
      catsMtl,
      catsEffect,
      monix,
      scallop,
      lightningj
    ),
    mainClass in assembly := Some("coop.rchain.rho2rose.Rholang2RosetteCompiler"),
    coverageExcludedFiles := Seq(
      (javaSource in Compile).value,
      (bnfcGrammarDir in BNFCConfig).value,
      (bnfcOutputDir in BNFCConfig).value,
      baseDirectory.value / "src" / "main" / "k",
      baseDirectory.value / "src" / "main" / "rbl"
    ).map(_.getPath ++ "/.*").mkString(";"),
    fork in Test := true,
    //constrain the resource usage so that we hit SOE-s and OOME-s more quickly should they happen
    javaOptions in Test ++= Seq("-Xss240k", "-XX:MaxJavaStackTraceDepth=10000", "-Xmx128m")
  )
  .dependsOn(models % "compile->compile;test->test", rspace % "compile->compile;test->test", crypto)

lazy val rholangCLI = (project in file("rholang-cli"))
  .settings(commonSettings: _*)
  .settings(
    mainClass in assembly := Some("coop.rchain.rholang.interpreter.RholangCLI")
  )
  .dependsOn(rholang)

lazy val rholangProtoBuildJar = Def.task(
  (assemblyOutputPath in (assembly)).value
)
lazy val _incrementalAssembly = Def.taskDyn(
  if (jarOutDated((rholangProtoBuildJar).value, (Compile / scalaSource).value))
    (assembly)
  else
    rholangProtoBuildJar
)
lazy val incrementalAssembly = taskKey[File]("Only assemble if sources are newer than jar")
lazy val rholangProtoBuild = (project in file("rholang-proto-build"))
  .settings(commonSettings: _*)
  .settings(
    name := "rholang-proto-build",
    incrementalAssembly in Compile := _incrementalAssembly.value
  )
  .dependsOn(rholang)

lazy val roscalaMacros = (project in file("roscala/macros"))
  .settings(commonSettings: _*)
  .settings(
    libraryDependencies ++= commonDependencies ++ Seq(
      "org.scala-lang" % "scala-reflect" % scalaVersion.value
    )
  )

lazy val roscala = (project in file("roscala"))
  .settings(commonSettings: _*)
  .settings(
    name := "Rosette",
    mainClass in assembly := Some("coop.rchain.rosette.Main"),
    assemblyJarName in assembly := "rosette.jar",
    inThisBuild(
      List(addCompilerPlugin("org.scalamacros" % "paradise" % "2.1.0" cross CrossVersion.full))
    ),
    libraryDependencies ++= commonDependencies
  )
  .dependsOn(roscalaMacros)

lazy val blockStorage = (project in file("block-storage"))
  .settings(commonSettings: _*)
  .settings(
    name := "block-storage",
    version := "0.0.1-SNAPSHOT",
    libraryDependencies ++= commonDependencies ++ protobufLibDependencies ++ Seq(
      lmdbjava,
      catsCore,
      catsEffect,
      catsMtl
    )
  )
  .dependsOn(shared, models)

lazy val rspace = (project in file("rspace"))
  .configs(IntegrationTest extend Test)
  .enablePlugins(SiteScaladocPlugin, GhpagesPlugin, TutPlugin)
  .settings(commonSettings: _*)
  .settings(
    scalacOptions ++= Seq(
      "-Xfatal-warnings"
    ),
    Defaults.itSettings,
    name := "rspace",
    version := "0.2.1-SNAPSHOT",
    libraryDependencies ++= commonDependencies ++ kamonDependencies ++ Seq(
      lmdbjava,
      catsCore,
      scodecCore,
      scodecCats,
      scodecBits,
      guava
    ),
    /* Tutorial */
    tutTargetDirectory := (baseDirectory in Compile).value / ".." / "docs" / "rspace",
    /* Publishing Settings */
    scmInfo := Some(
      ScmInfo(url("https://github.com/rchain/rchain"), "git@github.com:rchain/rchain.git")
    ),
    git.remoteRepo := scmInfo.value.get.connection,
    useGpg := true,
    pomIncludeRepository := { _ =>
      false
    },
    publishMavenStyle := true,
    publishTo := {
      val nexus = "https://oss.sonatype.org/"
      if (isSnapshot.value)
        Some("snapshots" at nexus + "content/repositories/snapshots")
      else
        Some("releases" at nexus + "service/local/staging/deploy/maven2")
    },
    publishArtifact in Test := false,
    licenses := Seq("Apache-2.0" -> url("https://www.apache.org/licenses/LICENSE-2.0")),
    homepage := Some(url("https://www.rchain.coop")),
    developers := List(
      Developer(
        id = "guardbotmk3",
        name = "Kyle Butt",
        email = "kyle@pyrofex.net",
        url = url("https://www.pyrofex.net")
      ),
      Developer(
        id = "ys-pyrofex",
        name = "Yaraslau Levashkevich",
        email = "yaraslau@pyrofex.net",
        url = url("https://www.pyrofex.net")
      ),
      Developer(
        id = "KentShikama",
        name = "Kent Shikama",
        email = "kent@kentshikama.com",
        url = url("https://www.rchain.coop")
      ),
      Developer(
        id = "henrytill",
        name = "Henry Till",
        email = "henrytill@gmail.com",
        url = url("https://www.pyrofex.net")
      )
    )
  )
  .dependsOn(shared, crypto)

lazy val rspaceBench = (project in file("rspace-bench"))
  .settings(
    commonSettings,
    libraryDependencies ++= commonDependencies
  )
  .enablePlugins(JmhPlugin)
  .dependsOn(rspace, rholang)

lazy val rchain = (project in file("."))
  .settings(commonSettings: _*)
  .aggregate(
    blockStorage,
    casper,
    comm,
    crypto,
    models,
    node,
    regex,
    rholang,
    rholangCLI,
    roscala,
    rspace,
    rspaceBench,
    shared
  )<|MERGE_RESOLUTION|>--- conflicted
+++ resolved
@@ -22,11 +22,8 @@
     "jitpack" at "https://jitpack.io"
   ),
   scalafmtOnCompile := true,
-<<<<<<< HEAD
-  scapegoatVersion in ThisBuild := "1.3.4"
-=======
+  scapegoatVersion in ThisBuild := "1.3.4",
   testOptions in Test += Tests.Argument("-oD") //output test durations
->>>>>>> 56a96675
 )
 
 lazy val coverageSettings = Seq(
