#!/usr/bin/python3

import os, subprocess
from smtplib import SMTP
from email.mime.text import MIMEText

<<<<<<< HEAD
def top_commit():
    proc = subprocess.run('git log -1',
=======
def top_commits():
    cmd = """
        for c in $(git rev-list --parents -n1 HEAD); do
            git log -1 $c | sed 's/^/  /'
            echo
        done
    """
    proc = subprocess.run(cmd
>>>>>>> a719f661
            shell=True,
            stdout=subprocess.PIPE,
            stderr=subprocess.STDOUT)
    return proc.stdout.decode()

repo = os.environ['DRONE_REPO_NAME']
if 'DRONE_TAG' in os.environ:
    ref = os.environ['DRONE_TAG']
else:
    ref = os.environ['DRONE_BRANCH']
bn = os.environ['DRONE_BUILD_NUMBER']

msg = MIMEText(
f'''See {os.environ['DRONE_BUILD_LINK']}

<<<<<<< HEAD
$ git log -1
{top_commit()}
=======
Top commit with immediate parents:

{top_commits()}
>>>>>>> a719f661

-- 
Hi Developer. Whaaat's happening? Listen. I'm gonna need you to fix
your broken code. So if you could just go ahead and make sure it
builds again, that'd be terrific. OK? Thanks!
''')
msg['From'] = 'Pyrofex Drone <noreply-ci@pyr8.io>'
msg['To'] = os.environ['EMAIL_RECIPIENTS']
msg['Subject'] = f'''Build {bn} of {repo}:{ref} has FAILED'''

with SMTP(os.environ['EMAIL_HOST'], 587) as smtp:
    smtp.starttls()
    smtp.login(os.environ['EMAIL_USERNAME'], os.environ['EMAIL_PASSWORD'])
    smtp.send_message(msg)
    smtp.quit()<|MERGE_RESOLUTION|>--- conflicted
+++ resolved
@@ -4,10 +4,6 @@
 from smtplib import SMTP
 from email.mime.text import MIMEText
 
-<<<<<<< HEAD
-def top_commit():
-    proc = subprocess.run('git log -1',
-=======
 def top_commits():
     cmd = """
         for c in $(git rev-list --parents -n1 HEAD); do
@@ -16,7 +12,6 @@
         done
     """
     proc = subprocess.run(cmd
->>>>>>> a719f661
             shell=True,
             stdout=subprocess.PIPE,
             stderr=subprocess.STDOUT)
@@ -32,14 +27,9 @@
 msg = MIMEText(
 f'''See {os.environ['DRONE_BUILD_LINK']}
 
-<<<<<<< HEAD
-$ git log -1
-{top_commit()}
-=======
 Top commit with immediate parents:
 
 {top_commits()}
->>>>>>> a719f661
 
 -- 
 Hi Developer. Whaaat's happening? Listen. I'm gonna need you to fix
