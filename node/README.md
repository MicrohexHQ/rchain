--- conflicted
+++ resolved
@@ -8,11 +8,7 @@
 
 #### 1.1.1 Prerequisites
 
-<<<<<<< HEAD
-In this pre-release version, successful building requires attention to several prerequisites. Prequisites are defined in [rchain/README.md](readme.md). 
-=======
 In this pre-release version, successful building requires attention to several prerequisites. Prequisites are defined in [rchain/README.md](https://github.com/rchain/rchain/blob/master/README.md). 
->>>>>>> 928a0d2a
 
 __Note__ Failure to attend to all prerequisites will result in errors.
       
