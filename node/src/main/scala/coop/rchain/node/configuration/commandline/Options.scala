package coop.rchain.node.configuration.commandline

import java.nio.file.Path

import coop.rchain.comm.PeerNode
import coop.rchain.node.BuildInfo
<<<<<<< HEAD
import coop.rchain.shared.StoreType

=======
>>>>>>> 5dd0a0e5
import org.rogach.scallop._

import scala.concurrent.duration.{Duration, FiniteDuration}

object Converter {
  import Options._

  implicit val bootstrapAddressConverter: ValueConverter[PeerNode] = new ValueConverter[PeerNode] {
    def parse(s: List[(String, List[String])]): Either[String, Option[PeerNode]] =
      s match {
        case (_, uri :: Nil) :: Nil =>
          PeerNode
            .parse(uri)
            .map(u => Right(Some(u)))
            .getOrElse(Left("can't parse the rnode bootstrap address"))
        case Nil => Right(None)
        case _   => Left("provide the rnode bootstrap address")
      }

    val argType: ArgType.V = ArgType.SINGLE
  }

  implicit val optionsFlagConverter: ValueConverter[Flag] = new ValueConverter[Flag] {
    def parse(s: List[(String, List[String])]): Either[String, Option[Flag]] =
      flagConverter.parse(s).map(_.map(flag))

    val argType: ArgType.V = ArgType.FLAG
  }

<<<<<<< HEAD
  implicit val storeTypeConverter: ValueConverter[StoreType] = new ValueConverter[StoreType] {
    def parse(s: List[(String, List[String])]): Either[String, Option[StoreType]] =
      s match {
        case (_, storeType :: Nil) :: Nil =>
          StoreType
            .from(storeType)
            .map(u => Right(Some(u)))
            .getOrElse(Left("can't parse the store type"))
        case Nil => Right(None)
        case _   => Left("provide the store type")
      }
    val argType: ArgType.V = ArgType.SINGLE
  }
=======
  implicit val finiteDurationConverter: ValueConverter[FiniteDuration] =
    new ValueConverter[FiniteDuration] {

      override def parse(s: List[(String, List[String])]): Either[String, Option[FiniteDuration]] =
        s match {
          case (_, duration :: Nil) :: Nil =>
            val finiteDuration = Some(Duration(duration)).collect { case f: FiniteDuration => f }
            finiteDuration.fold[Either[String, Option[FiniteDuration]]](
              Left("Expected finite duration."))(fd => Right(Some(fd)))
          case Nil => Right(None)
          case _   => Left("Provide a duration.")
        }

      override val argType: ArgType.V = ArgType.SINGLE
    }
>>>>>>> 5dd0a0e5
}

object Options {
  import shapeless.tag.@@

  sealed trait FlagTag
  type Flag = Boolean @@ FlagTag

  def flag(b: Boolean): Flag = b.asInstanceOf[Flag]

  implicit def scallopOptionToOption[A](so: ScallopOption[A]): Option[A] = so.toOption

  // We need this conversion because ScallopOption[A] is invariant in A
  implicit def scallopOptionFlagToBoolean(so: ScallopOption[Flag]): ScallopOption[Boolean] =
    so.map(identity)
}

final case class Options(arguments: Seq[String]) extends ScallopConf(arguments) {
  import Options.Flag
  import Converter._

  version(s"RChain Node ${BuildInfo.version}")
  printedName = "rchain"

  val profile = opt[String](name = "profile",
                            descr = "Which predefined set of defaults to use: default or docker.")

  val configFile = opt[Path](descr = "Path to the configuration file.")

  val grpcPort =
    opt[Int](descr = "Port used for external gRPC API.")

  val grpcPortInternal =
    opt[Int](descr = "Port used for internal gRPC API.")

  val grpcHost =
    opt[String](descr = "Hostname or IP of node on which gRPC service is running.")

  val diagnostics = new Subcommand("diagnostics") {
    descr("Node diagnostics")
  }
  addSubcommand(diagnostics)

  val run = new Subcommand("run") {

    val noUpnp = opt[Flag](descr = "Use this flag to disable UpNp.")

    val defaultTimeout =
      opt[Int](descr = "Default timeout for roundtrip connections. Default 1 second.")

    val certificate =
      opt[Path](short = 'c',
                descr =
                  "Path to node's X.509 certificate file, that is being used for identification")

    val key =
      opt[Path](short = 'k',
                descr =
                  "Path to node's private key PEM file, that is being used for TLS communication")

    val secureRandomNonBlocking =
      opt[Flag](descr = "Use a non blocking secure random instance")

    val port =
      opt[Int](short = 'p', descr = "Network port to use.")

    val httpPort =
      opt[Int](descr = "HTTP port (deprecated - all API features will be ported to gRPC API).")

    val metricsPort =
      opt[Int](descr = "Port used by metrics API.")

    val numValidators = opt[Int](descr = "Number of validators at genesis.")
    val bondsFile = opt[String](
      descr = "Plain text file consisting of lines of the form `<pk> <stake>`, " +
        "which defines the bond amounts for each validator at genesis. " +
        "<pk> is the public key (in base-16 encoding) identifying the validator and <stake>" +
        "is the amount of Rev they have bonded (an integer). Note: this overrides the --num-validators option."
    )
    val knownValidators = opt[String](
      descr = "Plain text file listing the public keys of validators known to the user (one per line). " +
        "Signatures from these validators are required in order to accept a block which starts the local" +
        "node's view of the blockDAG."
    )
    val walletsFile = opt[String](
      descr = "Plain text file consisting of lines of the form `<algorithm> <pk> <revBalance>`, " +
        "which defines the Rev wallets that exist at genesis. " +
        "<algorithm> is the algorithm used to verify signatures when using the wallet (one of ed25519 or secp256k1)," +
        "<pk> is the public key (in base-16 encoding) identifying the wallet and <revBalance>" +
        "is the amount of Rev in the wallet."
    )

    val bootstrap =
      opt[PeerNode](
        short = 'b',
        descr = "Bootstrap rnode address for initial seed."
      )

    val standalone =
      opt[Flag](short = 's', descr = "Start a stand-alone node (no bootstrapping).")

    val requiredSigs =
      opt[Int](
        descr =
          "Number of signatures from trusted validators required to creating an approved genesis block.")

    val deployTimestamp =
      opt[Long](
        descr = "Timestamp for the deploys."
      )

    val duration =
      opt[FiniteDuration](
        short = 'd',
        descr =
          "Time window in which BlockApproval messages will be accumulated before checking conditions."
      )

    val interval =
      opt[FiniteDuration](
        short = 'i',
        descr = "Interval at which condition for creating ApprovedBlock will be checked.")

    val genesisValidator =
      opt[Flag](descr = "Start a node as a genesis validator.")

    val host = opt[String](descr = "Hostname or IP of this node.")

    val data_dir =
      opt[Path](required = false, descr = "Path to data directory. Defaults to $HOME/.rnode")

    val map_size = opt[Long](required = false, descr = "Map size (in bytes)")

    val storeType = opt[StoreType](required = false, descr = "Type of RSpace backing store")

    val inMemoryStore = opt[Boolean](required = false, descr = "Use in-memory store beneath RSpace")

    val maxNumOfConnections =
      opt[Int](descr = "Maximum number of peers allowed to connect to the node")

    val casperBlockStoreSize =
      opt[Long](required = false, descr = "Casper BlockStore map size (in bytes)")

    val validatorPublicKey = opt[String](
      descr = "Base16 encoding of the public key to use for signing a proposed blocks. " +
        "Can be inferred from the private key for some signature algorithms."
    )

    val validatorPrivateKey = opt[String](
      descr = "Base16 encoding of the private key to use for signing a proposed blocks.")

    val validatorSigAlgorithm = opt[String](
      descr = "Name of the algorithm to use for signing proposed blocks. " +
        "Currently supported values: ed25519")

    val shardId = opt[String](
      descr = "Identifier of the shard this node is connected to."
    )
  }
  addSubcommand(run)

  val repl = new Subcommand("repl") {
    descr("Starts a thin client, that will connect to existing node. See grpcHost and grpcPort.")
  }
  addSubcommand(repl)

  val eval = new Subcommand("eval") {
    descr(
      "Starts a thin client that will evaluate rholang in file on a existing running node. See grpcHost and grpcPort.")

    val fileNames = trailArg[List[String]](required = true)(stringListConverter)
  }
  addSubcommand(eval)

  val deployDemo = new Subcommand("deploy-demo") {
    descr(
      "Demo sending some placeholder Deploy operations to Casper on an existing running node at regular intervals")
  }
  addSubcommand(deployDemo)

  val deploy = new Subcommand("deploy") {
    descr(
      "Deploy a Rholang source file to Casper on an existing running node. " +
        "The deploy will be packaged and sent as a block to the network depending " +
        "on the configuration of the Casper instance.")

    val addressCheck: String => Boolean = addr =>
      addr.startsWith("0x") && addr.drop(2).matches("[0-9a-fA-F]+")
    val from = opt[String](
      descr = "Purse address that will be used to pay for the deployment.",
      validate = addressCheck
    )

    val phloLimit =
      opt[Int](descr = "The amount of phlo to use for the transaction (unused phlo is refunded).")

    val phloPrice = opt[Int](
      descr = "The price of phlo for this transaction in units dust/phlo."
    )

    val nonce = opt[Int](
      descr = "This allows you to overwrite your own pending transactions that use the same nonce.")

    val location = trailArg[String](required = true)
  }
  addSubcommand(deploy)

  val showBlock = new Subcommand("show-block") {
    descr(
      "View properties of a block known by Casper on an existing running node." +
        "Output includes: parent hashes, storage contents of the tuplespace.")
    val hash =
      trailArg[String](name = "hash", required = true, descr = "the hash value of the block")
  }
  addSubcommand(showBlock)

  val showBlocks = new Subcommand("show-blocks") {
    descr(
      "View list of blocks on the main chain in the current Casper view on an existing running node.")
  }
  addSubcommand(showBlocks)

  val propose = new Subcommand("propose") {
    descr(
      "Force Casper (on an existing running node) to propose a block based on its accumulated deploys.")
  }
  addSubcommand(propose)

  verify()
}<|MERGE_RESOLUTION|>--- conflicted
+++ resolved
@@ -4,11 +4,7 @@
 
 import coop.rchain.comm.PeerNode
 import coop.rchain.node.BuildInfo
-<<<<<<< HEAD
 import coop.rchain.shared.StoreType
-
-=======
->>>>>>> 5dd0a0e5
 import org.rogach.scallop._
 
 import scala.concurrent.duration.{Duration, FiniteDuration}
@@ -38,7 +34,22 @@
     val argType: ArgType.V = ArgType.FLAG
   }
 
-<<<<<<< HEAD
+  implicit val finiteDurationConverter: ValueConverter[FiniteDuration] =
+    new ValueConverter[FiniteDuration] {
+
+      override def parse(s: List[(String, List[String])]): Either[String, Option[FiniteDuration]] =
+        s match {
+          case (_, duration :: Nil) :: Nil =>
+            val finiteDuration = Some(Duration(duration)).collect { case f: FiniteDuration => f }
+            finiteDuration.fold[Either[String, Option[FiniteDuration]]](
+              Left("Expected finite duration."))(fd => Right(Some(fd)))
+          case Nil => Right(None)
+          case _   => Left("Provide a duration.")
+        }
+
+      override val argType: ArgType.V = ArgType.SINGLE
+    }
+
   implicit val storeTypeConverter: ValueConverter[StoreType] = new ValueConverter[StoreType] {
     def parse(s: List[(String, List[String])]): Either[String, Option[StoreType]] =
       s match {
@@ -52,23 +63,7 @@
       }
     val argType: ArgType.V = ArgType.SINGLE
   }
-=======
-  implicit val finiteDurationConverter: ValueConverter[FiniteDuration] =
-    new ValueConverter[FiniteDuration] {
-
-      override def parse(s: List[(String, List[String])]): Either[String, Option[FiniteDuration]] =
-        s match {
-          case (_, duration :: Nil) :: Nil =>
-            val finiteDuration = Some(Duration(duration)).collect { case f: FiniteDuration => f }
-            finiteDuration.fold[Either[String, Option[FiniteDuration]]](
-              Left("Expected finite duration."))(fd => Right(Some(fd)))
-          case Nil => Right(None)
-          case _   => Left("Provide a duration.")
-        }
-
-      override val argType: ArgType.V = ArgType.SINGLE
-    }
->>>>>>> 5dd0a0e5
+
 }
 
 object Options {
