package coop.rchain.node.configuration.toml

import java.io.File
import java.nio.file.{Path, Paths}

import scala.io.Source
import scala.util.Try
import cats.syntax.either._
import coop.rchain.comm.PeerNode
import coop.rchain.shared.Resources._
import toml._
import toml.Codecs._

import scala.concurrent.duration.{Duration, FiniteDuration}

object TomlConfiguration {
  import error._

  private implicit val bootstrapAddressCodec: Codec[PeerNode] =
    Codec {
      case (Value.Str(uri), _) =>
        PeerNode
          .parse(uri)
          .map(u => Right(u))
          .getOrElse(Left((Nil, "can't parse the rnode bootstrap address")))
      case _ => Left((Nil, "the rnode bootstrap address should be a string"))
    }
  private implicit val pathCodec: Codec[Path] =
    Codec {
      case (Value.Str(uri), _) =>
        Try(Paths.get(uri)).toEither.leftMap(_ => (Nil, s"Can't parse the path $uri"))
      case _ => Left((Nil, "A path must be a string"))
    }
  private implicit val boolCodec: Codec[Boolean] = Codec {
    case (Value.Bool(value), _) => Right(value)
    case (value, _) =>
      Left((List.empty, s"Bool expected, $value provided"))
  }

<<<<<<< HEAD
  private implicit val finiteDurationCodec: Codec[FiniteDuration] = Codec {
    case (Value.Str(value), _) =>
      Duration(value) match {
        case fd: FiniteDuration => Either.right(fd)
        case _                  => Either.left((Nil, s"Failed to parse $value as FiniteDuration."))
      }
    case (value, _) =>
      Either.left((Nil, s"Failed to parse $value as FiniteDuration."))
  }

  def from(toml: String): Either[String, Configuration] =
=======
  def from(toml: String): Either[TomlConfigurationError, Configuration] =
>>>>>>> 4910cfdb
    Toml.parse(toml) match {
      case Left(error) => Either.left(ConfigurationParseError(error))
      case Right(ast)  => from(ast)
    }

  def from(ast: Value.Tbl): Either[TomlConfigurationError, Configuration] =
    Toml.parseAs[Configuration](rewriteKeysToCamelCase(ast)) match {
      case Left((_, error)) => Either.left(ConfigurationAstError(error))
      case Right(root)      => Either.right(root)
    }

  def from(file: File): Either[TomlConfigurationError, Configuration] =
    if (file.exists())
      withResource(Source.fromFile(file))(f => from(f.getLines().mkString("\n")))
    else Either.left(ConfigurationFileNotFound(file.getAbsolutePath))

  private def rewriteKeysToCamelCase(tbl: Value.Tbl): Value.Tbl = {

    def rewriteTbl(t: Value.Tbl): Value.Tbl =
      Value.Tbl(
        t.values.map {
          case (key, t1 @ Value.Tbl(_)) => (camelify(key), rewriteTbl(t1))
          case (key, a @ Value.Arr(_))  => (camelify(key), rewriteArr(a))
          case (key, value)             => (camelify(key), value)
        }
      )

    def rewriteArr(a: Value.Arr): Value.Arr =
      Value.Arr(
        a.values.map {
          case t1 @ Value.Tbl(_) => rewriteTbl(t1)
          case a @ Value.Arr(_)  => rewriteArr(a)
          case value             => value
        }
      )

    rewriteTbl(tbl)
  }

  private def camelify(name: String): String = {
    def loop(x: List[Char]): List[Char] = (x: @unchecked) match {
      case '-' :: '-' :: rest => loop('_' :: rest)
      case '-' :: c :: rest   => Character.toUpperCase(c) :: loop(rest)
      case '-' :: Nil         => Nil
      case c :: rest          => c :: loop(rest)
      case Nil                => Nil
    }

    loop(name.toList).mkString
  }

}

object error {
  sealed trait TomlConfigurationError
  final case class ConfigurationParseError(error: String)  extends TomlConfigurationError
  final case class ConfigurationAstError(error: String)    extends TomlConfigurationError
  final case class ConfigurationFileNotFound(path: String) extends TomlConfigurationError
}<|MERGE_RESOLUTION|>--- conflicted
+++ resolved
@@ -37,7 +37,6 @@
       Left((List.empty, s"Bool expected, $value provided"))
   }
 
-<<<<<<< HEAD
   private implicit val finiteDurationCodec: Codec[FiniteDuration] = Codec {
     case (Value.Str(value), _) =>
       Duration(value) match {
@@ -48,10 +47,7 @@
       Either.left((Nil, s"Failed to parse $value as FiniteDuration."))
   }
 
-  def from(toml: String): Either[String, Configuration] =
-=======
   def from(toml: String): Either[TomlConfigurationError, Configuration] =
->>>>>>> 4910cfdb
     Toml.parse(toml) match {
       case Left(error) => Either.left(ConfigurationParseError(error))
       case Right(ast)  => from(ast)
