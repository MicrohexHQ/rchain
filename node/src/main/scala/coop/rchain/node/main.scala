package coop.rchain.node

import org.rogach.scallop._
import java.util.UUID
import java.net.{InetAddress, NetworkInterface}
import scala.collection.JavaConverters._
import coop.rchain.p2p
import coop.rchain.comm._
import coop.rchain.catscontrib.Capture
import com.typesafe.scalalogging.Logger
import monix.eval.Task
import monix.execution.Scheduler
import scala.concurrent.Await
import scala.concurrent.duration._
import cats._, cats.data._, cats.implicits._
import coop.rchain.catscontrib._, Catscontrib._

import kamon._

object TaskContrib {
  implicit class TaskOps[A](task: Task[A])(implicit scheduler: Scheduler) {
    def unsafeRunSync(handle: A => Unit): Unit =
      Await.result(task.runAsync, Duration.Inf)
  }
}

final case class Conf(arguments: Seq[String]) extends ScallopConf(arguments) {
  version("RChain Node version 0.1")

  val name =
    opt[String](default = None, short = 'n', descr = "Node name or key.")

  val port =
    opt[Int](default = Some(30304), short = 'p', descr = "Network port to use.")

  val httpPort =
    opt[Int](default = Some(8080), short = 'x', descr = "HTTP port.")

  val bootstrap =
    opt[String](default = Some("rnode://0f365f1016a54747b384b386b8e85352@216.83.154.106:30012"),
                short = 'b',
                descr = "Bootstrap rnode address for initial seed.")

  val standalone = opt[Boolean](default = Some(false),
                                short = 's',
                                descr = "Start a stand-alone node (no bootstrapping).")

  val host = opt[String](default = None, descr = "Hostname or IP of this node.")

  verify()
}

object Main {
  val logger = Logger("main")
  def whoami(port: Int): Option[InetAddress] = {

    val upnp = new UPnP(port)

    logger.info(s"uPnP: ${upnp.localAddress} -> ${upnp.externalAddress}")

    upnp.localAddress match {
      case Some(addy) => Some(addy)
      case None => {
        val ifaces = NetworkInterface.getNetworkInterfaces.asScala.map(_.getInterfaceAddresses)
        val addresses = ifaces
          .flatMap(_.asScala)
          .map(_.getAddress)
          .toList
          .groupBy(x => x.isLoopbackAddress || x.isLinkLocalAddress || x.isSiteLocalAddress)
        if (addresses.contains(false)) {
          Some(addresses(false).head)
        } else {
          val locals = addresses(true).groupBy(x => x.isLoopbackAddress || x.isLinkLocalAddress)
          if (locals.contains(false)) {
            Some(locals(false).head)
          } else if (locals.contains(true)) {
            Some(locals(true).head)
          } else {
            None
          }
        }
      }
    }
  }

  def main(args: Array[String]): Unit = {

    import encryption._

    val conf = Conf(args)

    val name = conf.name.toOption match {
      case Some(key) => key
      case None      => UUID.randomUUID.toString.replaceAll("-", "")
    }

    val host = conf.host.toOption match {
      case Some(host) => host
      case None       => whoami(conf.port()).fold("localhost")(_.getHostAddress)
    }

    import ApplicativeError_._

    implicit def ioLog: Log[Task] = new Log[Task] {

      def debug(msg: String): Task[Unit] = Task.delay(logger.debug(msg))
      def info(msg: String): Task[Unit]  = Task.delay(logger.info(msg))
      def warn(msg: String): Task[Unit]  = Task.delay(logger.warn(msg))
      def error(msg: String): Task[Unit] = Task.delay(logger.error(msg))
    }

<<<<<<< HEAD
    implicit def time: Time[Task] = new Time[Task] {
      def currentMillis: Task[Long] = Task.delay {
        System.currentTimeMillis
=======
    implicit def metrics: Metrics[Task] = new Metrics[Task] {
      val m = scala.collection.concurrent.TrieMap[String, metric.Metric[_]]()

      def incrementCounter(name: String, delta: Long): Task[Unit] = Task.delay {
        m.getOrElseUpdate(name, { Kamon.counter(name) }) match {
          case (c: metric.Counter) => c.increment(delta)
        }
      }

      def incrementSampler(name: String, delta: Long): Task[Unit] = Task.delay {
        m.getOrElseUpdate(name, { Kamon.rangeSampler(name) }) match {
          case (c: metric.RangeSampler) => c.increment(delta)
        }
      }

      def sample(name: String): Task[Unit] = Task.delay {
        m.getOrElseUpdate(name, { Kamon.rangeSampler(name) }) match {
          case (c: metric.RangeSampler) => c.sample
        }
      }

      def setGauge(name: String, value: Long): Task[Unit] = Task.delay {
        m.getOrElseUpdate(name, { Kamon.gauge(name) }) match {
          case (c: metric.Gauge) => c.set(value)
        }
      }

      def record(name: String, value: Long, count: Long = 1): Task[Unit] = Task.delay {
        m.getOrElseUpdate(name, { Kamon.histogram(name) }) match {
          case (c: metric.Histogram) => c.record(value, count)
        }
>>>>>>> bb4d07b5
      }
    }

    /** will use database or file system */
    implicit def inMemoryPeerKeys: Kvs[Task, PeerNode, Array[Byte]] =
      new Kvs[Task, PeerNode, Array[Byte]] {
        var mem: Map[PeerNode, Array[Byte]] = Map.empty[PeerNode, Array[Byte]]

        def keys: Task[Vector[PeerNode]] = Task.delay {
          mem.keys.toVector
        }
        def get(k: PeerNode): Task[Option[Array[Byte]]] = Task.delay {
          mem.get(k)
        }
        def put(k: PeerNode, v: Array[Byte]): Task[Unit] = Task.delay {
          mem = mem + (k -> v)
        }

        def delete(k: PeerNode): Task[Unit] = Task.delay {
          mem = mem - k
        }
      }

    /** This is essentially a final effect that will accumulate all effects from the system */
    type CommErrT[F[_], A] = EitherT[F, CommError, A]
    type Effect[A]         = CommErrT[Task, A]

    implicit class EitherEffectOps[A](e: Either[CommError, A]) {
      def toEffect: Effect[A] = EitherT[Task, CommError, A](e.pure[Task])
    }

    implicit class TaskEffectOps[A](t: Task[A]) {
      def toEffect: Effect[A] = t.liftM[CommErrT]
    }

    val metricsServer = MetricsServer()

    val http = HttpServer(conf.httpPort())
    http.start

    val calculateKeys: Effect[PublicPrivateKeys] = for {
      inDb <- keysAvailable[Effect]
      ks   <- if (inDb) fetchKeys[Effect] else generate.pure[Effect]
    } yield ks

    // move to p2p.Network
    def connectToBootstrap(net: p2p.Network): Effect[Unit] =
      for {
        bootstrapAddrStr <- conf.bootstrap.toOption
                             .fold[Either[CommError, String]](Left(BootstrapNotProvided))(Right(_))
                             .toEffect
        bootstrapAddr <- p2p.NetworkAddress.parse(bootstrapAddrStr).toEffect
        _             <- Log[Effect].info(s"Bootstrapping from $bootstrapAddr.")
        _             <- net.connect[Effect](bootstrapAddr)
        _             <- Log[Effect].info(s"Connected $bootstrapAddr.")
      } yield ()

    def addShutdownHook(net: p2p.Network): Task[Unit] = Task.delay {
      sys.addShutdownHook {
        metricsServer.stop
        http.stop
        net.disconnect
        logger.info("Goodbye.")
      }
    }

    def findAndConnect(net: p2p.Network): Long => Effect[Long] = {

      val err: ApplicativeError_[Effect, CommError] = ApplicativeError_[Effect, CommError]

      (lastCount: Long) =>
        (for {
          _ <- IOUtil.sleep[Effect](5000L)
          peers <- Task.delay { // TODO lift findMorePeers to return IO
                    net.net.findMorePeers(limit = 10)
                  }.toEffect
          _ <- peers.toList.traverse(p => err.attempt(net.connect[Effect](p))).map { attempts =>
                attempts.filter {
                  case Left(err) => false
                  case right     => true
                }
              }
          tc <- Task.delay { // TODO refactor once findMorePeers return IO
                 val thisCount = net.net.table.peers.size
                 if (thisCount != lastCount) {
                   logger.info(s"Peers: $thisCount.")
                 }
                 thisCount
               }.toEffect
        } yield tc)

    }

    val recipe: Effect[Unit] = for {
      addy <- p2p.NetworkAddress.parse(s"rnode://$name@$host:${conf.port()}").toEffect
      keys <- calculateKeys
      net  <- (new p2p.Network(addy, keys)).pure[Effect]
      _    <- Task.fork(MonadOps.forever(net.net.receiver[Effect].value.void)).start.toEffect
      _    <- addShutdownHook(net).toEffect
      _    <- Log[Effect].info(s"Listening for traffic on $net.")
      _ <- if (conf.standalone()) Log[Effect].info(s"Starting stand-alone node.")
          else connectToBootstrap(net)
      _ <- MonadOps.forever(findAndConnect(net), 0L)
    } yield ()

    import monix.execution.Scheduler.Implicits.global
    import TaskContrib._
    recipe.value.unsafeRunSync {
      case Right(_) => ()
      case Left(commError) =>
        throw new Exception(commError.toString) // TODO use Show instance instead
    }

  }
}<|MERGE_RESOLUTION|>--- conflicted
+++ resolved
@@ -109,11 +109,12 @@
       def error(msg: String): Task[Unit] = Task.delay(logger.error(msg))
     }
 
-<<<<<<< HEAD
     implicit def time: Time[Task] = new Time[Task] {
       def currentMillis: Task[Long] = Task.delay {
         System.currentTimeMillis
-=======
+      }
+    }
+
     implicit def metrics: Metrics[Task] = new Metrics[Task] {
       val m = scala.collection.concurrent.TrieMap[String, metric.Metric[_]]()
 
@@ -145,7 +146,6 @@
         m.getOrElseUpdate(name, { Kamon.histogram(name) }) match {
           case (c: metric.Histogram) => c.record(value, count)
         }
->>>>>>> bb4d07b5
       }
     }
 
