--- conflicted
+++ resolved
@@ -49,38 +49,8 @@
       implicit
       scheduler: Scheduler,
       metrics: Metrics[Task],
-<<<<<<< HEAD
       log: Log[Task]
   ): KademliaRPC[Task] = new GrpcKademliaRPC(src, port, timeout)
-=======
-      transport: TransportLayer[Task]
-  ): KademliaRPC[Task] =
-    new KademliaRPC[Task] {
-      def ping(node: PeerNode): Task[Boolean] =
-        for {
-          _   <- Metrics[Task].incrementCounter("protocol-ping-sends")
-          req = ProtocolHelper.ping(src)
-          res <- TransportLayer[Task].roundTrip(node, req, timeout)
-        } yield res.toOption.isDefined
-
-      def lookup(key: Seq[Byte], remoteNode: PeerNode): Task[Seq[PeerNode]] =
-        for {
-          _   <- Metrics[Task].incrementCounter("protocol-lookup-send")
-          req = ProtocolHelper.lookup(src, key)
-          r <- TransportLayer[Task]
-                .roundTrip(remoteNode, req, timeout)
-                .map(
-                  _.toOption
-                    .map {
-                      case Protocol(_, Protocol.Message.LookupResponse(lr)) =>
-                        lr.nodes.map(ProtocolHelper.toPeerNode)
-                      case _ => Seq()
-                    }
-                    .getOrElse(Seq())
-                )
-        } yield r
-    }
->>>>>>> 0479f9c1
 
   def tcpTransportLayer(
       host: String,
