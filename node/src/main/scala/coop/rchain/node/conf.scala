--- conflicted
+++ resolved
@@ -12,7 +12,13 @@
 final case class Conf(arguments: Seq[String]) extends ScallopConf(arguments) {
   version(s"RChain Node ${BuildInfo.version}")
 
-<<<<<<< HEAD
+  val grpcPort =
+    opt[Int](default = Some(50000), descr = "Port used for gRPC API.")
+
+  val grpcHost =
+    opt[String](default = Some("localhost"),
+      descr = "Hostname or IP of node on which gRPC service is running.")
+
   val diagnostics = new Subcommand("diagnostics", "d") {
     descr("Node diagnostics")
   }
@@ -33,10 +39,7 @@
                   "Path to node's private key PEM file, that is being used for TLS communication")
 
     val port =
-      opt[Int](default = Some(30304),
-               short = 'p',
-               descr =
-                 "Network port to use. Currently UDP port, will become TCP port in next release.")
+      opt[Int](default = Some(30304), short = 'p', descr = "Network port to use.")
 
     val httpPort =
       opt[Int](default = Some(8080),
@@ -46,7 +49,6 @@
       opt[Int](default = Some(9095), descr = "Port used by metrics API.")
 
     val numValidators = opt[Int](default = Some(5), descr = "Number of validators at genesis.")
-
     val bondsFile = opt[String](
       default = None,
       descr = "Plain text file consisting of lines of the form `<pk> <stake>`, " +
@@ -101,35 +103,6 @@
     val fileName = trailArg[String](required = true)
   }
   addSubcommand(eval)
-=======
-  val diagnostics = opt[Boolean](default = Some(false), short = 'd', descr = "Node diagnostics")
-
-  val certificate =
-    opt[Path](
-      required = false,
-      short = 'c',
-      descr = "Path to node's X.509 certificate file, that is being used for identification")
-
-  val key =
-    opt[Path](required = false,
-              short = 'k',
-              descr =
-                "Path to node's private key PEM file, that is being used for TLS communication")
-
-  val port =
-    opt[Int](default = Some(30304), short = 'p', descr = "Network port to use.")
-
-  val httpPort =
-    opt[Int](default = Some(8080),
-             descr = "HTTP port (deprecated - all API features will be ported to gRPC API).")
->>>>>>> 5de28fad
-
-  val grpcPort =
-    opt[Int](default = Some(50000), descr = "Port used for gRPC API.")
-
-  val grpcHost =
-    opt[String](default = Some("localhost"),
-                descr = "Hostname or IP of node on which gRPC service is running.")
 
   val deployDemo = new Subcommand("deploy-demo") {
     descr(
