--- conflicted
+++ resolved
@@ -1,11 +1,8 @@
 package coop.rchain.node
 
-<<<<<<< HEAD
-=======
 import java.io.{File, PrintWriter}
 import java.nio.file.{Files, Paths}
 
->>>>>>> faf64bb1
 import io.grpc.Server
 import cats._
 import cats.data._
@@ -33,11 +30,7 @@
 import coop.rchain.shared._
 import ThrowableOps._
 import cats.effect.Sync
-<<<<<<< HEAD
-import coop.rchain.blockstorage.{BlockStore, InMemBlockStore}
-=======
 import coop.rchain.blockstorage.{BlockStore, LMDBBlockStore}
->>>>>>> faf64bb1
 import coop.rchain.node.api._
 import coop.rchain.comm.connect.Connect
 import coop.rchain.comm.protocol.routing._
@@ -184,7 +177,7 @@
 
   val syncEffect: Sync[Effect] = SyncInstances.syncEffect
   implicit val blockStore: BlockStore[Effect] =
-    LMDBBlockStore.create[Effect](conf.casperBlockStoreConf)(syncEffect, metricsEffect)
+    LMDBBlockStore.create[Effect](conf.blockstorage)(syncEffect, metricsEffect)
 
   case class Resources(grpcServer: Server,
                        metricsServer: MetricsServer,
