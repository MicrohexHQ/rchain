package coop.rchain.node

import java.util.concurrent.TimeUnit

import cats._
import cats.data._
import cats.effect._
import cats.implicits._
import coop.rchain.blockstorage.{BlockStore, LMDBBlockStore}
import coop.rchain.casper.MultiParentCasperRef.MultiParentCasperRef
import coop.rchain.casper.util.comm.CasperPacketHandler
import coop.rchain.casper.util.rholang.RuntimeManager
import coop.rchain.casper.{LastApprovedBlock, MultiParentCasperRef, SafetyOracle}
import coop.rchain.catscontrib.Catscontrib._
import coop.rchain.catscontrib.TaskContrib._
import coop.rchain.catscontrib._
import coop.rchain.comm.CommError.ErrorHandler
import coop.rchain.comm._
import coop.rchain.comm.discovery._
import coop.rchain.comm.protocol.routing._
import coop.rchain.comm.rp.Connect.{ConnectionsCell, RPConfAsk}
import coop.rchain.comm.rp._
import coop.rchain.comm.transport._
import coop.rchain.crypto.codec.Base16
import coop.rchain.metrics.Metrics
<<<<<<< HEAD
import coop.rchain.node.diagnostics._
import coop.rchain.shared.StoreType
=======
import coop.rchain.node.api._
import coop.rchain.node.configuration.Configuration
import coop.rchain.node.diagnostics.{MetricsServer, _}
>>>>>>> 5dd0a0e5
import coop.rchain.p2p.effects._
import coop.rchain.rholang.interpreter.Runtime
import coop.rchain.shared.ThrowableOps._
import coop.rchain.shared._
import io.grpc.Server
import monix.eval.Task
import monix.execution.Scheduler
<<<<<<< HEAD
import diagnostics.MetricsServer
import coop.rchain.comm.transport._
import coop.rchain.comm.discovery._
import coop.rchain.shared._
import ThrowableOps._
import coop.rchain.blockstorage.{BlockStore, LMDBBlockStore}
import coop.rchain.node.api._
import coop.rchain.comm.rp._, Connect.ConnectionsCell
import coop.rchain.comm.protocol.routing._
import coop.rchain.crypto.codec.Base16
import coop.rchain.rspace.Context
=======
>>>>>>> 5dd0a0e5

import scala.concurrent.duration.{FiniteDuration, MILLISECONDS}
import scala.util.{Failure, Success, Try}

class NodeRuntime(conf: Configuration, host: String)(implicit scheduler: Scheduler) {

  private implicit val logSource: LogSource = LogSource(this.getClass)

  private val maxMessageSize: Int = 100 * 1024 * 1024 // TODO should be part of configuration

  implicit def eiterTrpConfAsk(implicit ev: RPConfAsk[Task]): RPConfAsk[Effect] =
    new EitherTApplicativeAsk[Task, RPConf, CommError]

  private val dataDirFile = conf.server.dataDir.toFile

  if (!dataDirFile.exists()) {
    if (!dataDirFile.mkdir()) {
      println(
        s"The data dir must be a directory and have read and write permissions:\n${dataDirFile.getAbsolutePath}")
      System.exit(-1)
    }
  }

  // Check if data_dir has read/write access
  if (!dataDirFile.isDirectory || !dataDirFile.canRead || !dataDirFile.canWrite) {
    println(
      s"The data dir must be a directory and have read and write permissions:\n${dataDirFile.getAbsolutePath}")
    System.exit(-1)
  }

  println(s"Using data_dir: ${dataDirFile.getAbsolutePath}")

  // Generate certificate if not provided as option or in the data dir
  if (!conf.tls.customCertificateLocation
      && !conf.tls.certificate.toFile.exists()) {
    println(s"No certificate found at path ${conf.tls.certificate}")
    println("Generating a X.509 certificate for the node")

    import coop.rchain.shared.Resources._
    // If there is a private key, use it for the certificate
    if (conf.tls.key.toFile.exists()) {
      println(s"Using secret key ${conf.tls.key}")
      Try(CertificateHelper.readKeyPair(conf.tls.key.toFile)) match {
        case Success(keyPair) =>
          withResource(new java.io.PrintWriter(conf.tls.certificate.toFile)) {
            _.write(CertificatePrinter.print(CertificateHelper.generate(keyPair)))
          }
        case Failure(e) =>
          println(s"Invalid secret key: ${e.getMessage}")
      }
    } else {
      println("Generating a PEM secret key for the node")
      val keyPair = CertificateHelper.generateKeyPair(conf.tls.secureRandomNonBlocking)
      withResource(new java.io.PrintWriter(conf.tls.certificate.toFile)) { pw =>
        pw.write(CertificatePrinter.print(CertificateHelper.generate(keyPair)))
      }
      withResource(new java.io.PrintWriter(conf.tls.key.toFile)) { pw =>
        pw.write(CertificatePrinter.printPrivateKey(keyPair.getPrivate))
      }
    }
  }

  if (!conf.tls.certificate.toFile.exists()) {
    println(s"Certificate file ${conf.tls.certificate} not found")
    System.exit(-1)
  }

  if (!conf.tls.key.toFile.exists()) {
    println(s"Secret key file ${conf.tls.certificate} not found")
    System.exit(-1)
  }

  private val name: String = {
    val publicKey = Try(CertificateHelper.fromFile(conf.tls.certificate.toFile)) match {
      case Success(c) => Some(c.getPublicKey)
      case Failure(e) =>
        println(s"Failed to read the X.509 certificate: ${e.getMessage}")
        System.exit(1)
        None
      case _ => None
    }

    val publicKeyHash = publicKey
      .flatMap(CertificateHelper.publicAddress)
      .map(Base16.encode)

    if (publicKeyHash.isEmpty) {
      println("Certificate must contain a secp256r1 EC Public Key")
      System.exit(1)
    }

    publicKeyHash.get
  }

  import ApplicativeError_._

  /** Configuration */
  private val port              = conf.server.port
  private val address           = s"rnode://$name@$host:$port"
  private val storagePath       = conf.server.dataDir.resolve("rspace")
  private val casperStoragePath = storagePath.resolve("casper")
  private val storageSize       = conf.server.mapSize
  private val storeType         = conf.server.storeType
  private val defaultTimeout    = FiniteDuration(conf.server.defaultTimeout.toLong, MILLISECONDS) // TODO remove

  /** Final Effect + helper methods */
  type CommErrT[F[_], A] = EitherT[F, CommError, A]
  type Effect[A]         = CommErrT[Task, A]

  implicit class EitherEffectOps[A](e: Either[CommError, A]) {
    def toEffect: Effect[A] = EitherT[Task, CommError, A](e.pure[Task])
  }
  implicit class TaskEffectOps[A](t: Task[A]) {
    def toEffect: Effect[A] = t.liftM[CommErrT]
  }

  case class Servers(
      grpcServerExternal: Server,
      grpcServerInternal: Server,
      metricsServer: MetricsServer,
      httpServer: HttpServer
  )

  def acquireServers(runtime: Runtime)(
      implicit
      log: Log[Task],
      nodeDiscovery: NodeDiscovery[Task],
      blockStore: BlockStore[Effect],
      oracle: SafetyOracle[Effect],
      multiParentCasperRef: MultiParentCasperRef[Effect],
      nodeCoreMetrics: NodeMetrics[Task],
      jvmMetrics: JvmMetrics[Task]
  ): Effect[Servers] =
    for {
      grpcServerExternal <- GrpcServer.acquireExternalServer[Effect](conf.grpcServer.portExternal)
      grpcServerInternal <- GrpcServer
                             .acquireInternalServer[Effect](conf.grpcServer.portInternal, runtime)
      metricsServer <- MetricsServer.create[Effect](conf.server.metricsPort)
      httpServer    <- HttpServer(conf.server.httpPort).pure[Effect]
    } yield Servers(grpcServerExternal, grpcServerInternal, metricsServer, httpServer)

  def startServers(servers: Servers)(
      implicit
      log: Log[Task],
  ): Effect[Unit] =
    for {
      _ <- servers.httpServer.start.toEffect
      _ <- servers.metricsServer.start.toEffect
      _ <- GrpcServer.start[Effect](servers.grpcServerExternal, servers.grpcServerInternal)
    } yield ()

  def clearResources(servers: Servers, runtime: Runtime, casperRuntime: Runtime)(
      implicit
      transport: TransportLayer[Task],
      log: Log[Task],
      blockStore: BlockStore[Effect],
      rpConfAsk: RPConfAsk[Task]
  ): Unit =
    (for {
      _   <- log.info("Shutting down gRPC servers...")
      _   <- Task.delay(servers.grpcServerExternal.shutdown())
      _   <- Task.delay(servers.grpcServerInternal.shutdown())
      _   <- log.info("Shutting down transport layer, broadcasting DISCONNECT")
      loc <- rpConfAsk.reader(_.local)
      msg = CommMessages.disconnect(loc)
      _   <- transport.shutdown(msg)
      _   <- log.info("Shutting down metrics server...")
      _   <- Task.delay(servers.metricsServer.stop())
      _   <- log.info("Shutting down HTTP server....")
      _   <- Task.delay(servers.httpServer.stop())
      _   <- log.info("Shutting down interpreter runtime ...")
      _   <- Task.delay(runtime.close)
      _   <- log.info("Shutting down Casper runtime ...")
      _   <- Task.delay(casperRuntime.close)
      _   <- log.info("Bringing BlockStore down ...")
      _   <- blockStore.close().value
      _   <- log.info("Goodbye.")
    } yield ()).unsafeRunSync

  def startReportJvmMetrics(implicit metrics: Metrics[Task],
                            jvmMetrics: JvmMetrics[Task]): Task[Unit] =
    Task.delay {
      import scala.concurrent.duration._
      scheduler.scheduleAtFixedRate(3.seconds, 3.second)(JvmMetrics.report[Task].unsafeRunSync)
    }

  def addShutdownHook(servers: Servers, runtime: Runtime, casperRuntime: Runtime)(
      implicit transport: TransportLayer[Task],
      log: Log[Task],
      blockStore: BlockStore[Effect],
      rpConfAsk: RPConfAsk[Task]
  ): Task[Unit] =
    Task.delay(sys.addShutdownHook(clearResources(servers, runtime, casperRuntime)))

  private def exit0: Task[Unit] = Task.delay(System.exit(0))

  private def nodeProgram(runtime: Runtime, casperRuntime: Runtime)(
      implicit
      log: Log[Task],
      time: Time[Task],
      rpConfAsk: RPConfAsk[Task],
      metrics: Metrics[Task],
      transport: TransportLayer[Task],
      nodeDiscovery: NodeDiscovery[Task],
      rpConnectons: ConnectionsCell[Task],
      blockStore: BlockStore[Effect],
      oracle: SafetyOracle[Effect],
      packetHandler: PacketHandler[Effect],
      casperConstructor: MultiParentCasperRef[Effect],
      nodeCoreMetrics: NodeMetrics[Task],
      jvmMetrics: JvmMetrics[Task]
  ): Effect[Unit] = {

    val handleCommunication = (pm: Protocol) =>
      NodeDiscovery[Effect].handleCommunications(pm) >>= {
        case NotHandled(_) => HandleMessages.handle[Effect](pm, defaultTimeout)
        case handled       => handled.pure[Effect]
    }

    val info: Effect[Unit] = for {
      _ <- Log[Effect].info(
            s"RChain Node ${BuildInfo.version} (${BuildInfo.gitHeadCommit.getOrElse("commit # unknown")})")
      _ <- if (conf.server.standalone) Log[Effect].info(s"Starting stand-alone node.")
          else Log[Effect].info(s"Starting node that will bootstrap from ${conf.server.bootstrap}")
    } yield ()

    val loop: Effect[Unit] = for {
      _ <- Connect.clearConnections[Effect]
      _ <- Connect.findAndConnect[Effect](Connect.connect[Effect] _)
      _ <- time.sleep(5000).toEffect
    } yield ()

    for {
      _       <- info
      servers <- acquireServers(runtime)
      _       <- addShutdownHook(servers, runtime, casperRuntime).toEffect
      _       <- startServers(servers)
      _       <- startReportJvmMetrics.toEffect
      _       <- TransportLayer[Effect].receive(handleCommunication)
      ndFiber <- NodeDiscovery[Task].discover.forever.fork.toEffect
      _       <- Log[Effect].info(s"Listening for traffic on $address.")
      _       <- loop.forever
    } yield ()
  }

  /**
    * Handles unrecoverable errors in program. Those are errors that should not happen in properly
    * configured enviornment and they mean immediate termination of the program
    */
  private def handleUnrecoverableErrors(prog: Effect[Unit])(implicit log: Log[Task]): Effect[Unit] =
    EitherT[Task, CommError, Unit](
      prog.value
        .onErrorHandleWith {
          case th if th.containsMessageWith("Error loading shared library libsodium.so") =>
            Log[Task]
              .error(
                "Libsodium is NOT installed on your system. Please install libsodium (https://github.com/jedisct1/libsodium) and try again.")
          case th =>
            th.getStackTrace.toList.traverse(ste => Log[Task].error(ste.toString))
        } *> exit0.as(Right(())))

  private def timerEff(implicit timerTask: Timer[Task]): Timer[Effect] = new Timer[Effect] {
    override def clockRealTime(unit: TimeUnit): Effect[Long] =
      EitherT.liftF(timerTask.clockRealTime(unit))
    override def clockMonotonic(unit: TimeUnit): Effect[Long] =
      EitherT.liftF(timerTask.clockMonotonic(unit))
    override def sleep(duration: FiniteDuration): Effect[Unit] =
      EitherT.liftF(timerTask.sleep(duration))
    override def shift: Effect[Unit] = EitherT.liftF(timerTask.shift)
  }

  private val syncEffect = SyncInstances.syncEffect[CommError](commError => {
    new Exception(s"CommError: $commError")
  }, e => { UnknownCommError(e.getMessage) })

  /**
    * Main node entry. It will:
    * 1. set up configurations
    * 2. create instances of typeclasses
    * 3. run the node program.
    */
  val main: Effect[Unit] = for {
    // 1. set up configurations
    local          <- EitherT.fromEither[Task](PeerNode.parse(address))
    defaultTimeout = FiniteDuration(conf.server.defaultTimeout.toLong, MILLISECONDS)
    rpClearConnConf = ClearConnetionsConf(conf.server.maxNumOfConnections,
                                          numOfConnectionsPinged = 10) // TODO read from conf
    // 2. create instances of typeclasses
    rpConfAsk            = effects.rpConfAsk(RPConf(local, defaultTimeout, rpClearConnConf))
    tcpConnections       <- effects.tcpConnections.toEffect
    rpConnections        <- effects.rpConnections.toEffect
    log                  = effects.log
    time                 = effects.time
    timerTask            = Timer[Task]
    metrics              = diagnostics.metrics[Task]
    multiParentCasperRef <- MultiParentCasperRef.of[Effect]
    lab                  <- LastApprovedBlock.of[Task].toEffect
    labEff               = LastApprovedBlock.eitherTLastApprovedBlock[CommError, Task](Monad[Task], lab)
    transport = effects.tcpTransportLayer(host,
                                          port,
                                          conf.tls.certificate,
                                          conf.tls.key,
                                          maxMessageSize)(scheduler, tcpConnections, log)
    kademliaRPC = effects.kademliaRPC(local, defaultTimeout)(metrics, transport, time)
    initPeer    = if (conf.server.standalone) None else Some(conf.server.bootstrap)
    nodeDiscovery <- effects
                      .nodeDiscovery(local, defaultTimeout)(initPeer)(log,
                                                                      time,
                                                                      metrics,
                                                                      kademliaRPC)
                      .toEffect
    blockStore = LMDBBlockStore.create[Effect](conf.blockstorage)(
      syncEffect,
      Metrics.eitherT(Monad[Task], metrics))
<<<<<<< HEAD
    _      <- blockStore.clear() // FIX-ME replace with a proper casper init when it's available
    oracle = SafetyOracle.turanOracle[Effect](Applicative[Effect], blockStore)

    runtime        = Runtime.create(storagePath, storageSize, storeType)
    casperRuntime  = Runtime.create(casperStoragePath, storageSize, storeType)
=======
    _              <- blockStore.clear() // TODO: Replace with a proper casper init when it's available
    oracle         = SafetyOracle.turanOracle[Effect](Monad[Effect], blockStore)
    runtime        = Runtime.create(storagePath, storageSize, inMemoryStore)
    casperRuntime  = Runtime.create(casperStoragePath, storageSize, inMemoryStore)
>>>>>>> 5dd0a0e5
    runtimeManager = RuntimeManager.fromRuntime(casperRuntime)
    casperPacketHandler <- CasperPacketHandler
                            .of[Effect](conf.casper, defaultTimeout, runtimeManager, _.value)(
                              labEff,
                              Metrics.eitherT(Monad[Task], metrics),
                              timerEff(timerTask),
                              blockStore,
                              Cell.eitherTCell(Monad[Task], rpConnections),
                              NodeDiscovery.eitherTNodeDiscovery(Monad[Task], nodeDiscovery),
                              TransportLayer.eitherTTransportLayer(Monad[Task], log, transport),
                              ErrorHandler[Effect],
                              eiterTrpConfAsk(rpConfAsk),
                              oracle,
                              Capture[Effect],
                              Sync[Effect],
                              Time.eitherTTime(Monad[Task], time),
                              Log.eitherTLog(Monad[Task], log),
                              multiParentCasperRef,
                              scheduler
                            )
    packetHandler = PacketHandler.pf[Effect](casperPacketHandler.handle)(
      Applicative[Effect],
      Log.eitherTLog(Monad[Task], log),
      ErrorHandler[Effect])
    nodeCoreMetrics = diagnostics.nodeCoreMetrics[Task]
    jvmMetrics      = diagnostics.jvmMetrics[Task]
    // 3. run the node program.
    program = nodeProgram(runtime, casperRuntime)(
      log,
      time,
      rpConfAsk,
      metrics,
      transport,
      nodeDiscovery,
      rpConnections,
      blockStore,
      oracle,
      packetHandler,
      multiParentCasperRef,
      nodeCoreMetrics,
      jvmMetrics
    )
    _ <- handleUnrecoverableErrors(program)(log)
  } yield ()

}<|MERGE_RESOLUTION|>--- conflicted
+++ resolved
@@ -23,14 +23,10 @@
 import coop.rchain.comm.transport._
 import coop.rchain.crypto.codec.Base16
 import coop.rchain.metrics.Metrics
-<<<<<<< HEAD
-import coop.rchain.node.diagnostics._
-import coop.rchain.shared.StoreType
-=======
 import coop.rchain.node.api._
 import coop.rchain.node.configuration.Configuration
 import coop.rchain.node.diagnostics.{MetricsServer, _}
->>>>>>> 5dd0a0e5
+import coop.rchain.shared.StoreType
 import coop.rchain.p2p.effects._
 import coop.rchain.rholang.interpreter.Runtime
 import coop.rchain.shared.ThrowableOps._
@@ -38,7 +34,7 @@
 import io.grpc.Server
 import monix.eval.Task
 import monix.execution.Scheduler
-<<<<<<< HEAD
+/*
 import diagnostics.MetricsServer
 import coop.rchain.comm.transport._
 import coop.rchain.comm.discovery._
@@ -50,8 +46,7 @@
 import coop.rchain.comm.protocol.routing._
 import coop.rchain.crypto.codec.Base16
 import coop.rchain.rspace.Context
-=======
->>>>>>> 5dd0a0e5
+ */
 
 import scala.concurrent.duration.{FiniteDuration, MILLISECONDS}
 import scala.util.{Failure, Success, Try}
@@ -366,18 +361,12 @@
     blockStore = LMDBBlockStore.create[Effect](conf.blockstorage)(
       syncEffect,
       Metrics.eitherT(Monad[Task], metrics))
-<<<<<<< HEAD
-    _      <- blockStore.clear() // FIX-ME replace with a proper casper init when it's available
-    oracle = SafetyOracle.turanOracle[Effect](Applicative[Effect], blockStore)
-
-    runtime        = Runtime.create(storagePath, storageSize, storeType)
-    casperRuntime  = Runtime.create(casperStoragePath, storageSize, storeType)
-=======
-    _              <- blockStore.clear() // TODO: Replace with a proper casper init when it's available
-    oracle         = SafetyOracle.turanOracle[Effect](Monad[Effect], blockStore)
-    runtime        = Runtime.create(storagePath, storageSize, inMemoryStore)
-    casperRuntime  = Runtime.create(casperStoragePath, storageSize, inMemoryStore)
->>>>>>> 5dd0a0e5
+
+    _             <- blockStore.clear() // TODO: Replace with a proper casper init when it's available
+    oracle        = SafetyOracle.turanOracle[Effect](Monad[Effect], blockStore)
+    runtime       = Runtime.create(storagePath, storageSize, storeType)
+    casperRuntime = Runtime.create(casperStoragePath, storageSize, storeType)
+
     runtimeManager = RuntimeManager.fromRuntime(casperRuntime)
     casperPacketHandler <- CasperPacketHandler
                             .of[Effect](conf.casper, defaultTimeout, runtimeManager, _.value)(
