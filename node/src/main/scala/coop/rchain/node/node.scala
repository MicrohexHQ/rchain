package coop.rchain.node

import java.io.{File, PrintWriter}

import io.grpc.Server
import cats._
import cats.data._
import cats.implicits._
import cats.mtl._
import coop.rchain.catscontrib._
import Catscontrib._
import ski._
import TaskContrib._
import coop.rchain.casper.{MultiParentCasper, SafetyOracle}
import coop.rchain.casper.genesis.Genesis.fromBondsFile
import coop.rchain.casper.util.comm.CommUtil.casperPacketHandler
import coop.rchain.comm._
import coop.rchain.crypto.codec.Base16
import coop.rchain.metrics.Metrics
import coop.rchain.node.diagnostics._
import coop.rchain.p2p
import coop.rchain.p2p.effects._
import coop.rchain.rholang.interpreter.Runtime
import coop.rchain.shared.Resources._
import monix.eval.Task
import monix.execution.Scheduler
import diagnostics.MetricsServer
import coop.rchain.comm.transport._
<<<<<<< HEAD
import coop.rchain.comm.discovery.{Ping => NDPing, _}
import coop.rchain.shared._, ThrowableOps._
import coop.rchain.node.api._
import coop.rchain.comm.connect.Connect
import coop.rchain.comm.protocol.routing._
=======
import coop.rchain.comm.discovery._
import coop.rchain.shared._
import ThrowableOps._
import coop.rchain.node.api._
import coop.rchain.comm.connect.Connect
import coop.rchain.crypto.codec.Base16
>>>>>>> 6ef1f6d0
import scala.io.Source
import scala.util.{Failure, Success, Try}
import scala.concurrent.duration.{FiniteDuration, MILLISECONDS}
import coop.rchain.comm.transport.TcpTransportLayer.Connections

class NodeRuntime(conf: Conf)(implicit scheduler: Scheduler) {

  private implicit val logSource: LogSource = LogSource(this.getClass)

  // Check if data_dir has read/write access
  if (!conf.run.data_dir().toFile.canRead
      || !conf.run.data_dir().toFile.canWrite) {
    println(s"The data dir must have read and write permissions:\n${conf.run.data_dir()}")
    System.exit(-1)
  }

  // Generate certificate if not provided as option or in the data dir
  if (conf.run.certificate.toOption.isEmpty
      && !conf.run.certificatePath.toFile.exists()) {
    println(s"No certificate found at path ${conf.run.certificatePath}")
    println("Generating a X.509 certificate for the node")

    import coop.rchain.shared.Resources._
    // If there is a private key, use it for the certificate
    if (conf.run.keyPath.toFile.exists()) {
      println(s"Using secret key ${conf.run.keyPath}")
      Try(CertificateHelper.readKeyPair(conf.run.keyPath.toFile)) match {
        case Success(keyPair) =>
          withResource(new java.io.PrintWriter(conf.run.certificatePath.toFile)) {
            _.write(CertificatePrinter.print(CertificateHelper.generate(keyPair)))
          }
        case Failure(e) =>
          println(s"Invalid secret key: ${e.getMessage}")
      }
    } else {
      println("Generating a PEM secret key for the node")
      val keyPair = CertificateHelper.generateKeyPair()
      withResource(new java.io.PrintWriter(conf.run.certificatePath.toFile)) { pw =>
        pw.write(CertificatePrinter.print(CertificateHelper.generate(keyPair)))
      }
      withResource(new java.io.PrintWriter(conf.run.keyPath.toFile)) { pw =>
        pw.write(CertificatePrinter.printPrivateKey(keyPair.getPrivate))
      }
    }
  }

  if (!conf.run.certificatePath.toFile.exists()) {
    println(s"Certificate file ${conf.run.certificatePath} not found")
    System.exit(-1)
  }

  if (!conf.run.keyPath.toFile.exists()) {
    println(s"Secret key file ${conf.run.keyPath} not found")
    System.exit(-1)
  }

  private val name: String = {
    val certPath = conf.run.certificate.toOption
      .getOrElse(java.nio.file.Paths.get(conf.run.data_dir().toString, "node.certificate.pem"))

    val publicKey = Try(CertificateHelper.fromFile(certPath.toFile)) match {
      case Success(c) => Some(c.getPublicKey)
      case Failure(e) =>
        println(s"Failed to read the X.509 certificate: ${e.getMessage}")
        System.exit(1)
        None
      case _ => None
    }

    val publicKeyHash = publicKey
      .flatMap(CertificateHelper.publicAddress)
      .map(Base16.encode)

    if (publicKeyHash.isEmpty) {
      println("Certificate must contain a secp256r1 EC Public Key")
      System.exit(1)
    }

    publicKeyHash.get
  }

  /**
    TODO FIX-ME This should not be here. Please fix this when working on rnode-0.5.x
    This needs to be moved to node program! Part of execution. Effectful!
    */
  val upnpErrorMsg =
    s"ERROR - Could not open the port via uPnP. Please open it manaually on your router!"
  val upnp = new UPnP
  if (!conf.run.noUpnp()) {
    println("INFO - trying to open port using uPnP....")
    upnp.addPort(conf.run.port()) match {
      case Left(UnknownCommError("no gateway")) =>
        println(s"INFO - [OK] no gateway found, no need to open any port.")
      case Left(error)  => println(s"$upnpErrorMsg Reason: $error")
      case Right(false) => println(s"$upnpErrorMsg")
      case Right(true)  => println("INFO - uPnP port forwarding was most likely successful!")
    }
  }

  import ApplicativeError_._

  /** Configuration */
  private val host              = conf.run.fetchHost(upnp)
  private val port              = conf.run.port()
  private val certificateFile   = conf.run.certificatePath.toFile
  private val keyFile           = conf.run.keyPath.toFile
  private val address           = s"rnode://$name@$host:$port"
  private val src               = PeerNode.parse(address).right.get
  private val storagePath       = conf.run.data_dir().resolve("rspace")
  private val casperStoragePath = storagePath.resolve("casper")
  private val storageSize       = conf.run.map_size()
  private val defaultTimeout    = FiniteDuration(conf.run.defaultTimeout().toLong, MILLISECONDS)

  /** Final Effect + helper methods */
  type CommErrT[F[_], A] = EitherT[F, CommError, A]
  type Effect[A]         = CommErrT[Task, A]

  implicit class EitherEffectOps[A](e: Either[CommError, A]) {
    def toEffect: Effect[A] = EitherT[Task, CommError, A](e.pure[Task])
  }
  implicit class TaskEffectOps[A](t: Task[A]) {
    def toEffect: Effect[A] = t.liftM[CommErrT]
  }

  /** Capabilities for Effect */
  implicit val logEffect: Log[Task]                            = effects.log
  implicit val timeEffect: Time[Task]                          = effects.time
  implicit val jvmMetricsEffect: JvmMetrics[Task]              = diagnostics.jvmMetrics
  implicit val metricsEffect: Metrics[Task]                    = diagnostics.metrics
  implicit val nodeCoreMetricsEffect: NodeMetrics[Task]        = diagnostics.nodeCoreMetrics
  implicit val connectionsState: MonadState[Task, Connections] = effects.connectionsState[Task]
  implicit val transportLayerEffect: TransportLayer[Task] =
<<<<<<< HEAD
    effects.tcpTranposrtLayer[Task](conf)(src)
  implicit val pingEffect: NDPing[Task]                 = effects.ping(src)
  implicit val nodeDiscoveryEffect: NodeDiscovery[Task] = new TLNodeDiscovery[Task](src)
  implicit val turanOracleEffect: SafetyOracle[Effect]  = SafetyOracle.turanOracle[Effect]
  implicit val casperEffect: MultiParentCasper[Effect] = MultiParentCasper.hashSetCasper[Effect](
    storagePath.resolve("casper"),
    storageSize,
    fromBondsFile[Task](conf.run.bondsFile.toOption,
                        conf.run.numValidators(),
                        conf.run.data_dir().resolve("validators")).unsafeRunSync
  )
  implicit val packetHandlerEffect: PacketHandler[Effect] = PacketHandler.pf[Effect](
    casperPacketHandler[Effect]
  )
=======
    effects.tcpTranposrtLayer(host, port, certificateFile, keyFile)(src)
  implicit val pingEffect: Ping[Task] = effects.ping(src, defaultTimeout)
  implicit val nodeDiscoveryEffect: NodeDiscovery[Task] =
    new TLNodeDiscovery[Task](src, defaultTimeout)
  implicit val turanOracleEffect: SafetyOracle[Effect] = SafetyOracle.turanOracle[Effect]
>>>>>>> 6ef1f6d0

  case class Resources(grpcServer: Server,
                       metricsServer: MetricsServer,
                       httpServer: HttpServer,
                       runtime: Runtime,
                       casperRuntime: Runtime,
                       casperEffect: MultiParentCasper[Effect])

  def acquireResources: Effect[Resources] =
    for {
      runtime       <- Runtime.create(storagePath, storageSize).pure[Effect]
      casperRuntime <- Runtime.create(casperStoragePath, storageSize).pure[Effect]
      casperEffect  <- MultiParentCasper.fromConfig[Effect, Effect](conf.casperConf, casperRuntime)
      grpcServer <- {
        implicit val casperEvidence: MultiParentCasper[Effect] = casperEffect
        implicit val storeMetrics =
          diagnostics.storeMetrics[Effect](runtime.space.store, conf.run.data_dir().normalize)
        GrpcServer
          .acquireServer[Effect](conf.grpcPort(), runtime)
      }
      metricsServer <- MetricsServer.create[Effect](conf.run.metricsPort())
      httpServer    <- HttpServer(conf.run.httpPort()).pure[Effect]
    } yield Resources(grpcServer, metricsServer, httpServer, runtime, casperRuntime, casperEffect)

  def startResources(resources: Resources): Effect[Unit] =
    for {
      _ <- resources.httpServer.start.toEffect
      _ <- resources.metricsServer.start.toEffect
      _ <- GrpcServer.start[Effect](resources.grpcServer)
    } yield ()

  def clearResources(resources: Resources): Unit = {
    println("Shutting down gRPC server...")
    resources.grpcServer.shutdown()
    println("Shutting down transport layer, broadcasting DISCONNECT")

    (for {
      peers <- nodeDiscoveryEffect.peers
      loc   <- transportLayerEffect.local
<<<<<<< HEAD
      _     <- transportLayerEffect.broadcast(ProtocolHelper.disconnect(loc), peers)
=======
      ts    <- timeEffect.currentMillis
      msg   = DisconnectMessage(ProtocolMessage.disconnect(loc), ts)
      _     <- transportLayerEffect.broadcast(peers, msg)
      // TODO remove that once broadcast and send reuse roundTrip
      _ <- IOUtil.sleep[Task](5000L)
>>>>>>> 6ef1f6d0
    } yield ()).unsafeRunSync
    println("Shutting down metrics server...")
    resources.metricsServer.stop()
    println("Shutting down HTTP server....")
    resources.httpServer.stop()
    println("Shutting down interpreter runtime ...")
    resources.runtime.close()
    println("Shutting down Casper runtime ...")
    resources.casperRuntime.close()

    println("Goodbye.")
  }

  def startReportJvmMetrics: Task[Unit] =
    Task.delay {
      import scala.concurrent.duration._
      scheduler.scheduleAtFixedRate(3.seconds, 3.second)(JvmMetrics.report[Task].unsafeRunSync)
    }

  def startReportStoreMetrics(resources: Resources): Task[Unit] =
    Task.delay {
      import scala.concurrent.duration._
      implicit val storeMetrics: StoreMetrics[Task] =
        diagnostics.storeMetrics[Task](resources.runtime.space.store, conf.run.data_dir().normalize)
      scheduler.scheduleAtFixedRate(10.seconds, 10.second)(StoreMetrics.report[Task].unsafeRunSync)
    }

  def addShutdownHook(resources: Resources): Task[Unit] =
    Task.delay(sys.addShutdownHook(clearResources(resources)))

  private def exit0: Task[Unit] = Task.delay(System.exit(0))

<<<<<<< HEAD
  def handleCommunications: Protocol => Effect[CommunicationResponse] =
    pm =>
=======
  def handleCommunications(
      resources: Resources): ProtocolMessage => Effect[CommunicationResponse] = {
    implicit val casperEvidence: MultiParentCasper[Effect] = resources.casperEffect
    implicit val packetHandlerEffect: PacketHandler[Effect] = PacketHandler.pf[Effect](
      casperPacketHandler[Effect]
    )

    (pm: ProtocolMessage) =>
>>>>>>> 6ef1f6d0
      NodeDiscovery[Effect].handleCommunications(pm) >>= {
        case NotHandled => Connect.dispatch[Effect](pm)
        case handled    => handled.pure[Effect]
      }
  }

  private def unrecoverableNodeProgram: Effect[Unit] =
    for {
      _         <- Log[Effect].info(s"RChain Node ${BuildInfo.version}")
      resources <- acquireResources
      _         <- startResources(resources)
      _         <- addShutdownHook(resources).toEffect
      _         <- startReportJvmMetrics.toEffect
      _         <- startReportStoreMetrics(resources).toEffect
      _         <- TransportLayer[Effect].receive(handleCommunications(resources))
      _         <- Log[Effect].info(s"Listening for traffic on $address.")
      res <- ApplicativeError_[Effect, CommError].attempt(
              if (conf.run.standalone()) Log[Effect].info(s"Starting stand-alone node.")
              else
                conf.run.bootstrap.toOption
                  .fold[Either[CommError, String]](Left(BootstrapNotProvided))(Right(_))
                  .toEffect >>= (
                    addr =>
                      Connect.connectToBootstrap[Effect](addr,
                                                         maxNumOfAttempts = 5,
                                                         defaultTimeout = defaultTimeout)))
      _ <- if (res.isRight) MonadOps.forever(Connect.findAndConnect[Effect](defaultTimeout), 0)
          else ().pure[Effect]
      _ <- exit0.toEffect
    } yield ()

  def nodeProgram: Effect[Unit] =
    EitherT[Task, CommError, Unit](unrecoverableNodeProgram.value.onErrorHandleWith {
      case th if th.containsMessageWith("Error loading shared library libsodium.so") =>
        Log[Task]
          .error(
            "Libsodium is NOT installed on your system. Please install libsodium (https://github.com/jedisct1/libsodium) and try again.")
      case th =>
        th.getStackTrace.toList.traverse(ste => Log[Task].error(ste.toString))
    } *> exit0.as(Right(())))
}<|MERGE_RESOLUTION|>--- conflicted
+++ resolved
@@ -26,20 +26,12 @@
 import monix.execution.Scheduler
 import diagnostics.MetricsServer
 import coop.rchain.comm.transport._
-<<<<<<< HEAD
 import coop.rchain.comm.discovery.{Ping => NDPing, _}
 import coop.rchain.shared._, ThrowableOps._
 import coop.rchain.node.api._
 import coop.rchain.comm.connect.Connect
 import coop.rchain.comm.protocol.routing._
-=======
-import coop.rchain.comm.discovery._
-import coop.rchain.shared._
-import ThrowableOps._
-import coop.rchain.node.api._
-import coop.rchain.comm.connect.Connect
 import coop.rchain.crypto.codec.Base16
->>>>>>> 6ef1f6d0
 import scala.io.Source
 import scala.util.{Failure, Success, Try}
 import scala.concurrent.duration.{FiniteDuration, MILLISECONDS}
@@ -172,28 +164,11 @@
   implicit val nodeCoreMetricsEffect: NodeMetrics[Task]        = diagnostics.nodeCoreMetrics
   implicit val connectionsState: MonadState[Task, Connections] = effects.connectionsState[Task]
   implicit val transportLayerEffect: TransportLayer[Task] =
-<<<<<<< HEAD
-    effects.tcpTranposrtLayer[Task](conf)(src)
-  implicit val pingEffect: NDPing[Task]                 = effects.ping(src)
-  implicit val nodeDiscoveryEffect: NodeDiscovery[Task] = new TLNodeDiscovery[Task](src)
-  implicit val turanOracleEffect: SafetyOracle[Effect]  = SafetyOracle.turanOracle[Effect]
-  implicit val casperEffect: MultiParentCasper[Effect] = MultiParentCasper.hashSetCasper[Effect](
-    storagePath.resolve("casper"),
-    storageSize,
-    fromBondsFile[Task](conf.run.bondsFile.toOption,
-                        conf.run.numValidators(),
-                        conf.run.data_dir().resolve("validators")).unsafeRunSync
-  )
-  implicit val packetHandlerEffect: PacketHandler[Effect] = PacketHandler.pf[Effect](
-    casperPacketHandler[Effect]
-  )
-=======
     effects.tcpTranposrtLayer(host, port, certificateFile, keyFile)(src)
-  implicit val pingEffect: Ping[Task] = effects.ping(src, defaultTimeout)
+  implicit val pingEffect: NDPing[Task] = effects.ping(src, defaultTimeout)
   implicit val nodeDiscoveryEffect: NodeDiscovery[Task] =
     new TLNodeDiscovery[Task](src, defaultTimeout)
   implicit val turanOracleEffect: SafetyOracle[Effect] = SafetyOracle.turanOracle[Effect]
->>>>>>> 6ef1f6d0
 
   case class Resources(grpcServer: Server,
                        metricsServer: MetricsServer,
@@ -233,15 +208,10 @@
     (for {
       peers <- nodeDiscoveryEffect.peers
       loc   <- transportLayerEffect.local
-<<<<<<< HEAD
-      _     <- transportLayerEffect.broadcast(ProtocolHelper.disconnect(loc), peers)
-=======
-      ts    <- timeEffect.currentMillis
-      msg   = DisconnectMessage(ProtocolMessage.disconnect(loc), ts)
+      msg   = ProtocolHelper.disconnect(loc)
       _     <- transportLayerEffect.broadcast(peers, msg)
       // TODO remove that once broadcast and send reuse roundTrip
       _ <- IOUtil.sleep[Task](5000L)
->>>>>>> 6ef1f6d0
     } yield ()).unsafeRunSync
     println("Shutting down metrics server...")
     resources.metricsServer.stop()
@@ -274,19 +244,13 @@
 
   private def exit0: Task[Unit] = Task.delay(System.exit(0))
 
-<<<<<<< HEAD
-  def handleCommunications: Protocol => Effect[CommunicationResponse] =
-    pm =>
-=======
-  def handleCommunications(
-      resources: Resources): ProtocolMessage => Effect[CommunicationResponse] = {
+  def handleCommunications(resources: Resources): Protocol => Effect[CommunicationResponse] = {
     implicit val casperEvidence: MultiParentCasper[Effect] = resources.casperEffect
     implicit val packetHandlerEffect: PacketHandler[Effect] = PacketHandler.pf[Effect](
       casperPacketHandler[Effect]
     )
 
-    (pm: ProtocolMessage) =>
->>>>>>> 6ef1f6d0
+    (pm: Protocol) =>
       NodeDiscovery[Effect].handleCommunications(pm) >>= {
         case NotHandled => Connect.dispatch[Effect](pm)
         case handled    => handled.pure[Effect]
