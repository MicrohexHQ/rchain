package coop.rchain.node

import java.io.{File, PrintWriter}

import io.grpc.Server
import cats._
import cats.data._
import cats.implicits._
import cats.mtl._
import coop.rchain.catscontrib._
import Catscontrib._
import ski._
import TaskContrib._
import coop.rchain.casper.{MultiParentCasper, SafetyOracle}
import coop.rchain.casper.genesis.Genesis.fromBondsFile
import coop.rchain.casper.util.comm.CommUtil.casperPacketHandler
import coop.rchain.comm._
import coop.rchain.crypto.codec.Base16
import coop.rchain.metrics.Metrics
import coop.rchain.node.diagnostics._
import coop.rchain.p2p
import coop.rchain.p2p.effects._
import coop.rchain.rholang.interpreter.Runtime
import coop.rchain.shared.Resources._
import monix.eval.Task
import monix.execution.Scheduler
import diagnostics.MetricsServer
import coop.rchain.comm.transport._
import coop.rchain.comm.discovery._
import coop.rchain.shared._
import ThrowableOps._
import coop.rchain.node.api._
import coop.rchain.comm.connect.Connect
import coop.rchain.crypto.codec.Base16
import scala.io.Source
import scala.util.{Failure, Success, Try}
import scala.concurrent.duration.{FiniteDuration, MILLISECONDS}
import coop.rchain.comm.transport.TcpTransportLayer.Connections

class NodeRuntime(conf: Conf)(implicit scheduler: Scheduler) {

  private implicit val logSource: LogSource = LogSource(this.getClass)

  // Generate certificate if not provided as option or in the data dir
  if (conf.run.certificate.toOption.isEmpty
      && !conf.run.certificatePath.toFile.exists()) {
    println(s"No certificate found at path ${conf.run.certificatePath}")
    println("Generating a X.509 certificate for the node")

    import coop.rchain.shared.Resources._
    // If there is a private key, use it for the certificate
    if (conf.run.keyPath.toFile.exists()) {
      println(s"Using secret key ${conf.run.keyPath}")
      Try(CertificateHelper.readKeyPair(conf.run.keyPath.toFile)) match {
        case Success(keyPair) =>
          withResource(new java.io.PrintWriter(conf.run.certificatePath.toFile)) {
            _.write(CertificatePrinter.print(CertificateHelper.generate(keyPair)))
          }
        case Failure(e) =>
          println(s"Invalid secret key: ${e.getMessage}")
      }
    } else {
      println("Generating a PEM secret key for the node")
      val keyPair = CertificateHelper.generateKeyPair()
      withResource(new java.io.PrintWriter(conf.run.certificatePath.toFile)) { pw =>
        pw.write(CertificatePrinter.print(CertificateHelper.generate(keyPair)))
      }
      withResource(new java.io.PrintWriter(conf.run.keyPath.toFile)) { pw =>
        pw.write(CertificatePrinter.printPrivateKey(keyPair.getPrivate))
      }
    }
  }

  if (!conf.run.certificatePath.toFile.exists()) {
    println(s"Certificate file ${conf.run.certificatePath} not found")
    System.exit(-1)
  }

  if (!conf.run.keyPath.toFile.exists()) {
    println(s"Secret key file ${conf.run.keyPath} not found")
    System.exit(-1)
  }

  private val name: String = {
    val certPath = conf.run.certificate.toOption
      .getOrElse(java.nio.file.Paths.get(conf.run.data_dir().toString, "node.certificate.pem"))

    val publicKey = Try(CertificateHelper.fromFile(certPath.toFile)) match {
      case Success(c) => Some(c.getPublicKey)
      case Failure(e) =>
        println(s"Failed to read the X.509 certificate: ${e.getMessage}")
        System.exit(1)
        None
      case _ => None
    }

    val publicKeyHash = publicKey
      .flatMap(CertificateHelper.publicAddress)
      .map(Base16.encode)

    if (publicKeyHash.isEmpty) {
      println("Certificate must contain a secp256r1 EC Public Key")
      System.exit(1)
    }

    publicKeyHash.get
  }

  /**
    TODO FIX-ME This should not be here. Please fix this when working on rnode-0.5.x
    This needs to be moved to node program! Part of execution. Effectful!
    */
  val upnpErrorMsg =
    s"ERROR - Could not open the port via uPnP. Please open it manaually on your router!"
  val upnp = new UPnP
  if (!conf.run.noUpnp()) {
    println("INFO - trying to open port using uPnP....")
    upnp.addPort(conf.run.port()) match {
      case Left(UnknownCommError("no gateway")) =>
        println(s"INFO - [OK] no gateway found, no need to open any port.")
      case Left(error)  => println(s"$upnpErrorMsg Reason: $error")
      case Right(false) => println(s"$upnpErrorMsg")
      case Right(true)  => println("INFO - uPnP port forwarding was most likely successful!")
    }
  }

  import ApplicativeError_._

  /** Configuration */
<<<<<<< HEAD
  private val host            = conf.run.fetchHost(upnp)
  private val port            = conf.run.port()
  private val certificateFile = conf.run.certificatePath.toFile
  private val keyFile         = conf.run.keyPath.toFile
  private val address         = s"rnode://$name@$host:$port"
  private val src             = PeerNode.parse(address).right.get
  private val storagePath     = conf.run.data_dir().resolve("rspace")
  private val storageSize     = conf.run.map_size()
  private val defaultTimeout  = FiniteDuration(conf.run.defaultTimeout().toLong, MILLISECONDS)
=======
  private val host                     = conf.run.fetchHost(upnp)
  private val port                     = conf.run.port()
  private val certificateFile          = conf.run.certificatePath.toFile
  private val keyFile                  = conf.run.keyPath.toFile
  private val address                  = s"rnode://$name@$host:$port"
  private val src                      = PeerNode.parse(address).right.get
  private val storagePath              = conf.run.data_dir().resolve("rspace")
  private val casperStoragePath        = storagePath.resolve("casper")
  private val storageSize              = conf.run.map_size()
  private val defaultTimeout: Duration = Duration(conf.run.defaultTimeout().toLong, MILLISECONDS)
>>>>>>> adbc80ee

  /** Final Effect + helper methods */
  type CommErrT[F[_], A] = EitherT[F, CommError, A]
  type Effect[A]         = CommErrT[Task, A]

  implicit class EitherEffectOps[A](e: Either[CommError, A]) {
    def toEffect: Effect[A] = EitherT[Task, CommError, A](e.pure[Task])
  }
  implicit class TaskEffectOps[A](t: Task[A]) {
    def toEffect: Effect[A] = t.liftM[CommErrT]
  }

  /** Capabilities for Effect */
  implicit val logEffect: Log[Task]                            = effects.log
  implicit val timeEffect: Time[Task]                          = effects.time
  implicit val jvmMetricsEffect: JvmMetrics[Task]              = diagnostics.jvmMetrics
  implicit val metricsEffect: Metrics[Task]                    = diagnostics.metrics
  implicit val nodeCoreMetricsEffect: NodeMetrics[Task]        = diagnostics.nodeCoreMetrics
  implicit val connectionsState: MonadState[Task, Connections] = effects.connectionsState[Task]
  implicit val transportLayerEffect: TransportLayer[Task] =
    effects.tcpTranposrtLayer(host, port, certificateFile, keyFile)(src)
  implicit val pingEffect: Ping[Task] = effects.ping(src, defaultTimeout)
  implicit val nodeDiscoveryEffect: NodeDiscovery[Task] =
    new TLNodeDiscovery[Task](src, defaultTimeout)
  implicit val turanOracleEffect: SafetyOracle[Effect] = SafetyOracle.turanOracle[Effect]

  case class Resources(grpcServer: Server,
                       metricsServer: MetricsServer,
                       httpServer: HttpServer,
                       runtime: Runtime,
                       casperRuntime: Runtime,
                       casperEffect: MultiParentCasper[Effect])

  def acquireResources: Effect[Resources] =
    for {
      runtime       <- Runtime.create(storagePath, storageSize).pure[Effect]
      casperRuntime <- Runtime.create(casperStoragePath, storageSize).pure[Effect]
      casperEffect  <- MultiParentCasper.fromConfig[Effect, Effect](conf.casperConf, casperRuntime)
      grpcServer <- {
        implicit val casperEvidence: MultiParentCasper[Effect] = casperEffect
        implicit val storeMetrics =
          diagnostics.storeMetrics[Effect](runtime.space.store, conf.run.data_dir().normalize)
        GrpcServer
          .acquireServer[Effect](conf.grpcPort(), runtime)
      }
      metricsServer <- MetricsServer.create[Effect](conf.run.metricsPort())
      httpServer    <- HttpServer(conf.run.httpPort()).pure[Effect]
    } yield Resources(grpcServer, metricsServer, httpServer, runtime, casperRuntime, casperEffect)

  def startResources(resources: Resources): Effect[Unit] =
    for {
      _ <- resources.httpServer.start.toEffect
      _ <- resources.metricsServer.start.toEffect
      _ <- GrpcServer.start[Effect](resources.grpcServer)
    } yield ()

  def clearResources(resources: Resources): Unit = {
    println("Shutting down gRPC server...")
    resources.grpcServer.shutdown()
    println("Shutting down transport layer, broadcasting DISCONNECT")

    (for {
      peers <- nodeDiscoveryEffect.peers
      loc   <- transportLayerEffect.local
      ts    <- timeEffect.currentMillis
      msg   = DisconnectMessage(ProtocolMessage.disconnect(loc), ts)
      _     <- transportLayerEffect.broadcast(peers, msg)
      // TODO remove that once broadcast and send reuse roundTrip
      _ <- IOUtil.sleep[Task](5000L)
    } yield ()).unsafeRunSync
    println("Shutting down metrics server...")
    resources.metricsServer.stop()
    println("Shutting down HTTP server....")
    resources.httpServer.stop()
    println("Shutting down interpreter runtime ...")
    resources.runtime.close()
    println("Shutting down Casper runtime ...")
    resources.casperRuntime.close()

    println("Goodbye.")
  }

  def startReportJvmMetrics: Task[Unit] =
    Task.delay {
      import scala.concurrent.duration._
      scheduler.scheduleAtFixedRate(3.seconds, 3.second)(JvmMetrics.report[Task].unsafeRunSync)
    }

  def startReportStoreMetrics(resources: Resources): Task[Unit] =
    Task.delay {
      import scala.concurrent.duration._
      implicit val storeMetrics: StoreMetrics[Task] =
        diagnostics.storeMetrics[Task](resources.runtime.space.store, conf.run.data_dir().normalize)
      scheduler.scheduleAtFixedRate(10.seconds, 10.second)(StoreMetrics.report[Task].unsafeRunSync)
    }

  def addShutdownHook(resources: Resources): Task[Unit] =
    Task.delay(sys.addShutdownHook(clearResources(resources)))

  private def exit0: Task[Unit] = Task.delay(System.exit(0))

  def handleCommunications(
      resources: Resources): ProtocolMessage => Effect[CommunicationResponse] = {
    implicit val casperEvidence: MultiParentCasper[Effect] = resources.casperEffect
    implicit val packetHandlerEffect: PacketHandler[Effect] = PacketHandler.pf[Effect](
      casperPacketHandler[Effect]
    )

    (pm: ProtocolMessage) =>
      NodeDiscovery[Effect].handleCommunications(pm) >>= {
        case NotHandled => Connect.dispatch[Effect](pm)
        case handled    => handled.pure[Effect]
      }
  }

  private def unrecoverableNodeProgram: Effect[Unit] =
    for {
      _         <- Log[Effect].info(s"RChain Node ${BuildInfo.version}")
      resources <- acquireResources
      _         <- startResources(resources)
      _         <- addShutdownHook(resources).toEffect
      _         <- startReportJvmMetrics.toEffect
      _         <- startReportStoreMetrics(resources).toEffect
      _         <- TransportLayer[Effect].receive(handleCommunications(resources))
      _         <- Log[Effect].info(s"Listening for traffic on $address.")
      res <- ApplicativeError_[Effect, CommError].attempt(
              if (conf.run.standalone()) Log[Effect].info(s"Starting stand-alone node.")
              else
                conf.run.bootstrap.toOption
                  .fold[Either[CommError, String]](Left(BootstrapNotProvided))(Right(_))
                  .toEffect >>= (
                    addr =>
                      Connect.connectToBootstrap[Effect](addr,
                                                         maxNumOfAttempts = 5,
                                                         defaultTimeout = defaultTimeout)))
      _ <- if (res.isRight) MonadOps.forever(Connect.findAndConnect[Effect](defaultTimeout), 0)
          else ().pure[Effect]
      _ <- exit0.toEffect
    } yield ()

  def nodeProgram: Effect[Unit] =
    EitherT[Task, CommError, Unit](unrecoverableNodeProgram.value.onErrorHandleWith {
      case th if th.containsMessageWith("Error loading shared library libsodium.so") =>
        Log[Task]
          .error(
            "Libsodium is NOT installed on your system. Please install libsodium (https://github.com/jedisct1/libsodium) and try again.")
      case th =>
        th.getStackTrace.toList.traverse(ste => Log[Task].error(ste.toString))
    } *> exit0.as(Right(())))
}<|MERGE_RESOLUTION|>--- conflicted
+++ resolved
@@ -127,28 +127,16 @@
   import ApplicativeError_._
 
   /** Configuration */
-<<<<<<< HEAD
-  private val host            = conf.run.fetchHost(upnp)
-  private val port            = conf.run.port()
-  private val certificateFile = conf.run.certificatePath.toFile
-  private val keyFile         = conf.run.keyPath.toFile
-  private val address         = s"rnode://$name@$host:$port"
-  private val src             = PeerNode.parse(address).right.get
-  private val storagePath     = conf.run.data_dir().resolve("rspace")
-  private val storageSize     = conf.run.map_size()
-  private val defaultTimeout  = FiniteDuration(conf.run.defaultTimeout().toLong, MILLISECONDS)
-=======
-  private val host                     = conf.run.fetchHost(upnp)
-  private val port                     = conf.run.port()
-  private val certificateFile          = conf.run.certificatePath.toFile
-  private val keyFile                  = conf.run.keyPath.toFile
-  private val address                  = s"rnode://$name@$host:$port"
-  private val src                      = PeerNode.parse(address).right.get
-  private val storagePath              = conf.run.data_dir().resolve("rspace")
-  private val casperStoragePath        = storagePath.resolve("casper")
-  private val storageSize              = conf.run.map_size()
-  private val defaultTimeout: Duration = Duration(conf.run.defaultTimeout().toLong, MILLISECONDS)
->>>>>>> adbc80ee
+  private val host              = conf.run.fetchHost(upnp)
+  private val port              = conf.run.port()
+  private val certificateFile   = conf.run.certificatePath.toFile
+  private val keyFile           = conf.run.keyPath.toFile
+  private val address           = s"rnode://$name@$host:$port"
+  private val src               = PeerNode.parse(address).right.get
+  private val storagePath       = conf.run.data_dir().resolve("rspace")
+  private val casperStoragePath = storagePath.resolve("casper")
+  private val storageSize       = conf.run.map_size()
+  private val defaultTimeout    = FiniteDuration(conf.run.defaultTimeout().toLong, MILLISECONDS)
 
   /** Final Effect + helper methods */
   type CommErrT[F[_], A] = EitherT[F, CommError, A]
