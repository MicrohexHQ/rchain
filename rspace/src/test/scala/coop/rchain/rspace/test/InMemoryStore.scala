--- conflicted
+++ resolved
@@ -149,15 +149,9 @@
 
   def close(): Unit = ()
 
-<<<<<<< HEAD
   def clear(): Unit = withTxn(createTxnWrite()) { txn =>
     _dbGNATs = Map.empty
     _dbJoins = Map.empty
-=======
-  def clear(t: T): Unit = {
-    _dbGNATs.clear()
-    _dbJoins.clear()
->>>>>>> 23239d07
     eventsCounter.reset()
   }
 
@@ -181,7 +175,8 @@
 
   def getCheckpoint(): Blake2b256Hash = throw new Exception("unimplemented")
 
-  private[rspace] def bulkInsert(txn: Unit, gnats: Seq[(Blake2b256Hash, GNAT[C, P, A, K])]): Unit = ???
+  private[rspace] def bulkInsert(txn: Unit, gnats: Seq[(Blake2b256Hash, GNAT[C, P, A, K])]): Unit =
+    ???
 }
 
 object InMemoryStore {
