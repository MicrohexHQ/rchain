--- conflicted
+++ resolved
@@ -4,12 +4,8 @@
 
 import coop.rchain.rspace.examples.AddressBookExample._
 import coop.rchain.rspace.examples.AddressBookExample.implicits._
-<<<<<<< HEAD
-import coop.rchain.rspace.extended._
 import coop.rchain.rspace.history.Branch
-=======
 import coop.rchain.rspace.util._
->>>>>>> 701de36d
 import coop.rchain.rspace.test.InMemoryStore
 import org.scalatest.BeforeAndAfterAll
 
@@ -308,13 +304,8 @@
   def noTls: Boolean = false
 
   override def withTestSpace[R](f: T => R): R = {
-<<<<<<< HEAD
-    val testStore = LMDBStore.create[Channel, Pattern, Entry, EntriesCaptor](dbDir, mapSize)
+    val testStore = LMDBStore.create[Channel, Pattern, Entry, EntriesCaptor](dbDir, mapSize, noTls)
     val testSpace = new RSpace(testStore, Branch("master"))
-=======
-    val testStore = LMDBStore.create[Channel, Pattern, Entry, EntriesCaptor](dbDir, mapSize, noTls)
-    val testSpace = new RSpace(testStore)
->>>>>>> 701de36d
     try {
       testStore.withTxn(testStore.createTxnWrite())(txn => testStore.clear(txn))
       f(testSpace)
