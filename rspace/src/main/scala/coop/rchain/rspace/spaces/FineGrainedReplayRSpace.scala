--- conflicted
+++ resolved
@@ -40,89 +40,27 @@
 
   def consume(channels: Seq[C], patterns: Seq[P], continuation: K, persist: Boolean)(
       implicit m: Match[P, E, A, R]
-<<<<<<< HEAD
   ): F[Either[E, Option[(K, Seq[R])]]] =
     syncF.delay {
-=======
-  ): Either[E, Option[(K, Seq[R])]] =
-    try {
->>>>>>> b175334b
-      Kamon.withSpan(consumeSpan.start(), finishSpan = true) {
-        if (channels.length =!= patterns.length) {
-          val msg = "channels.length must equal patterns.length"
-          logger.error(msg)
-          throw new IllegalArgumentException(msg)
-        }
-        consumeLock(channels) {
-<<<<<<< HEAD
-          def runMatcher(comm: COMM): Option[Seq[DataCandidate[C, R]]] = {
-            val channelToIndexedData = channels.map { (c: C) =>
-              c -> {
-                store.withTxn(store.createTxnRead()) { txn =>
-                  store.getData(txn, Seq(c)).zipWithIndex.filter {
-                    case (Datum(_, _, source), _) => comm.produces.contains(source)
-                  }
-                }
-              }
-            }.toMap
-            extractDataCandidates(channels.zip(patterns), channelToIndexedData, Nil)
-              .flatMap(_.toOption)
-              .sequence
-          }
-
-          def storeWaitingContinuation(
-              replays: ReplayData,
-              consumeRef: Consume,
-              maybeCommRef: Option[COMM]
-          ): None.type = {
-            store.withTxn(store.createTxnWrite()) { txn =>
-              store.putWaitingContinuation(
-                txn,
-                channels,
-                WaitingContinuation(patterns, continuation, persist, consumeRef)
-              )
-              for (channel <- channels) store.addJoin(txn, channel, channels)
-            }
-            logger.debug(s"""|consume: no data found,
-                           |storing <(patterns, continuation): ($patterns, $continuation)>
-                           |at <channels: $channels>""".stripMargin.replace('\n', ' '))
-            replayData.put(replays)
-            None
-          }
-
-          def handleMatches(
-              mats: Seq[DataCandidate[C, R]],
-              replays: ReplayData,
-              consumeRef: Consume,
-              comms: Multiset[COMM]
-          ): Option[(K, Seq[R])] = {
-            consumeCommCounter.increment()
-            val commRef = COMM(consumeRef, mats.map(_.datum.source))
-            assert(comms.contains(commRef), "COMM Event was not contained in the trace")
-            mats
-              .sortBy(_.datumIndex)(Ordering[Int].reverse)
-              .foreach {
-                case DataCandidate(candidateChannel, Datum(_, persistData, _), dataIndex) =>
-                  if (!persistData) {
-                    store.withTxn(store.createTxnWrite()) { txn =>
-                      store.removeDatum(txn, Seq(candidateChannel), dataIndex)
-                    }
-                  }
-              }
-            logger.debug(s"consume: data found for <patterns: $patterns> at <channels: $channels>")
-            replayData.put(replaysLessCommRef(replays, commRef))
-            Some((continuation, mats.map(_.datum.a)))
-=======
-          lockedConsume(channels, patterns, continuation, persist)
-        }
-      }
-    } catch {
-      case ex: Throwable =>
-        // in case of an exception we need to unlock replayData to allow other threads to fail gracefully
-        if (!replayData.isSet) {
-          replayData.put(ReplayData.empty)
-        }
-        throw ex
+      try {
+        Kamon.withSpan(consumeSpan.start(), finishSpan = true) {
+          if (channels.length =!= patterns.length) {
+            val msg = "channels.length must equal patterns.length"
+            logger.error(msg)
+            throw new IllegalArgumentException(msg)
+          }
+          consumeLock(channels) {
+            lockedConsume(channels, patterns, continuation, persist)
+          }
+        }
+      } catch {
+        case ex: Throwable =>
+          // in case of an exception we need to unlock replayData to allow other threads to fail gracefully
+          if (!replayData.isSet) {
+            replayData.put(ReplayData.empty)
+          }
+          throw ex
+      }
     }
 
   private[this] def lockedConsume(
@@ -203,7 +141,6 @@
           runMatcher(commRef) match {
             case Some(x) => Right(x)
             case None    => Left(commRef)
->>>>>>> b175334b
           }
         case commRef :: rem =>
           runMatcher(commRef) match {
@@ -212,47 +149,6 @@
           }
       }
 
-<<<<<<< HEAD
-          @tailrec
-          def getCommOrDataCandidates(comms: Seq[COMM]): Either[COMM, Seq[DataCandidate[C, R]]] =
-            comms match {
-              case Nil =>
-                val msg = "List comms must not be empty"
-                logger.error(msg)
-                throw new IllegalArgumentException(msg)
-              case commRef :: Nil =>
-                runMatcher(commRef) match {
-                  case Some(x) => Right(x)
-                  case None    => Left(commRef)
-                }
-              case commRef :: rem =>
-                runMatcher(commRef) match {
-                  case Some(x) => Right(x)
-                  case None    => getCommOrDataCandidates(rem)
-                }
-            }
-
-          logger.debug(s"""|consume: searching for data matching <patterns: $patterns>
-                         |at <channels: $channels>""".stripMargin.replace('\n', ' '))
-
-          val consumeRef = Consume.create(channels, patterns, continuation, persist)
-          val replays    = replayData.take()
-
-          replays.get(consumeRef) match {
-            case None =>
-              Right(storeWaitingContinuation(replays, consumeRef, None))
-            case Some(comms) =>
-              val commOrDataCandidates: Either[COMM, Seq[DataCandidate[C, R]]] =
-                getCommOrDataCandidates(comms.iterator().asScala.toList)
-
-              commOrDataCandidates match {
-                case Left(commRef) =>
-                  Right(storeWaitingContinuation(replays, consumeRef, Some(commRef)))
-                case Right(dataCandidates) =>
-                  Right(handleMatches(dataCandidates, replays, consumeRef, comms))
-              }
-          }
-=======
     logger.debug(s"""|consume: searching for data matching <patterns: $patterns>
                      |at <channels: $channels>""".stripMargin.replace('\n', ' '))
 
@@ -271,166 +167,29 @@
             Right(storeWaitingContinuation(replays, consumeRef, Some(commRef)))
           case Right(dataCandidates) =>
             Right(handleMatches(dataCandidates, replays, consumeRef, comms))
->>>>>>> b175334b
         }
     }
   }
 
   def produce(channel: C, data: A, persist: Boolean)(
       implicit m: Match[P, E, A, R]
-<<<<<<< HEAD
   ): F[Either[E, Option[(K, Seq[R])]]] =
     syncF.delay {
-      Kamon.withSpan(produceSpan.start(), finishSpan = true) {
-        produceLock(channel) {
-          @tailrec
-          def runMatcher(
-              comm: COMM,
-              produceRef: Produce,
-              groupedChannels: Seq[Seq[C]]
-          ): Option[ProduceCandidate[C, P, R, K]] =
-            groupedChannels match {
-              case Nil => None
-              case channels :: remaining =>
-                val matchCandidates: Seq[(WaitingContinuation[P, K], Int)] =
-                  store.withTxn(store.createTxnRead()) { txn =>
-                    store.getWaitingContinuation(txn, channels).zipWithIndex.filter {
-                      case (WaitingContinuation(_, _, _, source), _) =>
-                        comm.consume == source
-                    }
-                  }
-
-                val channelToIndexedData: Map[C, Seq[(Datum[A], Int)]] = store
-                  .withTxn(store.createTxnRead()) { txn =>
-                    channels.map { (c: C) =>
-                      val as = store.getData(txn, Seq(c)).zipWithIndex.filter {
-                        case (Datum(_, _, source), _) => comm.produces.contains(source)
-                      }
-                      c -> {
-                        if (c == channel) Seq((Datum(data, persist, produceRef), -1)) else as
-                      }
-                    }
-                  }
-                  .toMap
-
-                extractFirstMatch(channels, matchCandidates, channelToIndexedData) match {
-                  case Right(None)             => runMatcher(comm, produceRef, remaining)
-                  case Right(produceCandidate) => produceCandidate
-                }
-            }
-
-          def storeDatum(
-              replays: ReplayData,
-              produceRef: Produce,
-              maybeCommRef: Option[COMM]
-          ): None.type = {
-            store.withTxn(store.createTxnWrite()) { txn =>
-              store.putDatum(txn, Seq(channel), Datum(data, persist, produceRef))
-            }
-            logger.debug(s"""|produce: no matching continuation found
-                           |storing <data: $data> at <channel: $channel>""".stripMargin)
-            replayData.put(replays)
-            None
-          }
-
-          def handleMatch(
-              mat: ProduceCandidate[C, P, R, K],
-              replays: ReplayData,
-              produceRef: Produce,
-              comms: Multiset[COMM]
-          ): Option[(K, Seq[R])] =
-            mat match {
-              case ProduceCandidate(
-                  channels,
-                  WaitingContinuation(_, continuation, persistK, consumeRef),
-                  continuationIndex,
-                  dataCandidates
-                  ) =>
-                produceCommCounter.increment()
-                val commRef = COMM(consumeRef, dataCandidates.map(_.datum.source))
-                assert(comms.contains(commRef), "COMM Event was not contained in the trace")
-                if (!persistK) {
-                  store.withTxn(store.createTxnWrite()) { txn =>
-                    store.removeWaitingContinuation(txn, channels, continuationIndex)
-                  }
-                }
-                dataCandidates
-                  .sortBy(_.datumIndex)(Ordering[Int].reverse)
-                  .foreach {
-                    case DataCandidate(candidateChannel, Datum(_, persistData, _), dataIndex) =>
-                      store.withTxn(store.createTxnWrite()) { txn =>
-                        if (!persistData && dataIndex >= 0) {
-                          store.removeDatum(txn, Seq(candidateChannel), dataIndex)
-                        }
-                        store.removeJoin(txn, candidateChannel, channels)
-                      }
-                  }
-                logger.debug(s"produce: matching continuation found at <channels: $channels>")
-                replayData.put(replaysLessCommRef(replays, commRef))
-                Some((continuation, dataCandidates.map(_.datum.a)))
-            }
-
-          store.withTxn(store.createTxnRead()) { txn =>
-            val groupedChannels: Seq[Seq[C]] = store.getJoin(txn, channel)
-
-            logger.debug(s"""|produce: searching for matching continuations
-                         |at <groupedChannels: $groupedChannels>""".stripMargin.replace('\n', ' '))
-
-            val produceRef = Produce.create(channel, data, persist)
-            val replays    = replayData.take()
-
-            @tailrec
-            def getCommOrProduceCandidate(
-                comms: Seq[COMM]
-            ): Either[COMM, ProduceCandidate[C, P, R, K]] =
-              comms match {
-                case Nil =>
-                  val msg = "comms must not be empty"
-                  logger.error(msg)
-                  throw new IllegalArgumentException(msg)
-                case commRef :: Nil =>
-                  runMatcher(commRef, produceRef, groupedChannels) match {
-                    case Some(x) => Right(x)
-                    case None    => Left(commRef)
-                  }
-                case commRef :: rem =>
-                  runMatcher(commRef, produceRef, groupedChannels) match {
-                    case Some(x) => Right(x)
-                    case None    => getCommOrProduceCandidate(rem)
-                  }
-              }
-
-            replays.get(produceRef) match {
-              case None =>
-                Right(storeDatum(replays, produceRef, None))
-              case Some(comms) =>
-                val commOrProduceCandidate: Either[COMM, ProduceCandidate[C, P, R, K]] =
-                  getCommOrProduceCandidate(comms.iterator().asScala.toList)
-                commOrProduceCandidate match {
-                  case Left(comm) =>
-                    Right(storeDatum(replays, produceRef, Some(comm)))
-                  case Right(produceCandidate) =>
-                    Right(handleMatch(produceCandidate, replays, produceRef, comms))
-                }
-            }
-          }
-=======
-  ): Either[E, Option[(K, Seq[R])]] =
-    try {
-      Kamon.withSpan(produceSpan.start(), finishSpan = true) {
-        produceLock(channel) {
-          lockedProduce(channel, data, persist)
-        }
-      }
-    } catch {
-      case ex: Throwable =>
-        // in case of an exception we need to unlock replayData to allow other threads to fail gracefully
-        if (!replayData.isSet) {
-          replayData.put(ReplayData.empty)
-        }
-        throw ex
-    }
-
+      try {
+        Kamon.withSpan(produceSpan.start(), finishSpan = true) {
+          produceLock(channel) {
+            lockedProduce(channel, data, persist)
+          }
+        }
+      } catch {
+        case ex: Throwable =>
+          // in case of an exception we need to unlock replayData to allow other threads to fail gracefully
+          if (!replayData.isSet) {
+            replayData.put(ReplayData.empty)
+          }
+          throw ex
+      }
+    }
   private[this] def lockedProduce(channel: C, data: A, persist: Boolean)(
       implicit m: Match[P, E, A, R]
   ): Either[E, Option[(K, Seq[R])]] = {
@@ -548,7 +307,6 @@
               case Some(x) => Right(x)
               case None    => getCommOrProduceCandidate(rem)
             }
->>>>>>> b175334b
         }
 
       replays.get(produceRef) match {
@@ -602,8 +360,7 @@
       sp: Serialize[P],
       sa: Serialize[A],
       sk: Serialize[K],
-      sync: Sync[F],
-      monadF: Monad[F]
+      sync: Sync[F]
   ): F[FineGrainedReplayRSpace[F, C, P, E, A, R, K]] = {
 
     implicit val codecC: Codec[C] = sc.toCodec
