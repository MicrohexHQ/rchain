--- conflicted
+++ resolved
@@ -54,14 +54,8 @@
 
   private[rspace] def removeJoin(txn: T, channel: C, channels: Seq[C]): Unit
 
-<<<<<<< HEAD
   private[rspace] def joinMap: Map[C, Seq[Seq[C]]]
 
-  // Delete?
-  private[rspace] def removeAllJoins(txn: T, channel: C): Unit
-
-=======
->>>>>>> 8b891a38
   def toMap: Map[Seq[C], Row[P, A, K]]
 
   private[rspace] def close(): Unit
